--- conflicted
+++ resolved
@@ -8,13 +8,10 @@
 ## [unreleased][]
 
 ### Added
-<<<<<<< HEAD
 -   Added tool for debugging floating bugs. Stable tests are executed in the loop. ~100 cycles is enough to pop up any bugs.
     Usage: Python.EmbeddingTest.exe --loop --where="cat != Unstable"
-=======
 -   Improved performance. String marshaling between python and clr now cached. 
     Cache reduces GC pressure and saves from extensive memory copying.
->>>>>>> 5136c856
 -   Added support for embedding python into dotnet core 2.0 (NetStandard 2.0)
 -   Added new build system (pythonnet.15.sln) based on dotnetcore-sdk/xplat(crossplatform msbuild).
     Currently there two side-by-side build systems that produces the same output (net40) from the same sources.
