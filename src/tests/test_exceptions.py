# -*- coding: utf-8 -*-

"""Test exception support."""

import sys

import System
import pytest

from ._compat import PY2, PY3, pickle, text_type


def test_unified_exception_semantics():
    """Test unified exception semantics."""
    e = System.Exception('Something bad happened')
    assert isinstance(e, Exception)
    assert isinstance(e, System.Exception)


def test_standard_exception_attributes():
    """Test accessing standard exception attributes."""
    from System import OverflowException
    from Python.Test import ExceptionTest

    e = ExceptionTest.GetExplicitException()
    assert isinstance(e, OverflowException)

    assert e.Message == 'error'

    e.Source = 'Test Suite'
    assert e.Source == 'Test Suite'

    v = e.ToString()
    assert len(v) > 0


def test_extended_exception_attributes():
    """Test accessing extended exception attributes."""
    from Python.Test import ExceptionTest, ExtendedException
    from System import OverflowException

    e = ExceptionTest.GetExtendedException()
    assert isinstance(e, ExtendedException)
    assert isinstance(e, OverflowException)
    assert isinstance(e, System.Exception)

    assert e.Message == 'error'

    e.Source = 'Test Suite'
    assert e.Source == 'Test Suite'

    v = e.ToString()
    assert len(v) > 0

    assert e.ExtraProperty == 'extra'
    e.ExtraProperty = 'changed'
    assert e.ExtraProperty == 'changed'

    assert e.GetExtraInfo() == 'changed'


def test_raise_class_exception():
    """Test class exception propagation."""
    from System import NullReferenceException

    with pytest.raises(NullReferenceException) as cm:
        raise NullReferenceException

    exc = cm.value
    assert isinstance(exc, NullReferenceException)


def test_exc_info():
    """Test class exception propagation.
    Behavior of exc_info changed in Py3. Refactoring its test"""
    from System import NullReferenceException
    try:
        raise NullReferenceException("message")
    except Exception as exc:
        type_, value, tb = sys.exc_info()
        assert type_ is NullReferenceException
        assert value.Message == "message"
        assert exc.Message == "message"
        # FIXME: Lower-case message isn't implemented
        # self.assertTrue(exc.message == "message")
        assert value is exc


def test_raise_class_exception_with_value():
    """Test class exception propagation with associated value."""
    from System import NullReferenceException

    with pytest.raises(NullReferenceException) as cm:
        raise NullReferenceException('Aiiieee!')

    exc = cm.value
    assert isinstance(exc, NullReferenceException)
    assert exc.Message == 'Aiiieee!'


def test_raise_instance_exception():
    """Test instance exception propagation."""
    from System import NullReferenceException

    with pytest.raises(NullReferenceException) as cm:
        raise NullReferenceException()

    exc = cm.value
    assert isinstance(exc, NullReferenceException)
    assert len(exc.Message) > 0


def test_raise_instance_exception_with_args():
    """Test instance exception propagation with args."""
    from System import NullReferenceException

    with pytest.raises(NullReferenceException) as cm:
        raise NullReferenceException("Aiiieee!")

    exc = cm.value
    assert isinstance(exc, NullReferenceException)
    assert exc.Message == 'Aiiieee!'


def test_managed_exception_propagation():
    """Test propagation of exceptions raised in managed code."""
    from System import Decimal, OverflowException

    with pytest.raises(OverflowException):
        Decimal.ToInt64(Decimal.MaxValue)


def test_managed_exception_conversion():
    """Test conversion of managed exceptions."""
    from System import OverflowException
    from Python.Test import ExceptionTest

    e = ExceptionTest.GetBaseException()
    assert isinstance(e, System.Exception)

    e = ExceptionTest.GetExplicitException()
    assert isinstance(e, OverflowException)
    assert isinstance(e, System.Exception)

    e = ExceptionTest.GetWidenedException()
    assert isinstance(e, OverflowException)
    assert isinstance(e, System.Exception)

    v = ExceptionTest.SetBaseException(System.Exception('error'))
    assert v

    v = ExceptionTest.SetExplicitException(OverflowException('error'))
    assert v

    v = ExceptionTest.SetWidenedException(OverflowException('error'))
    assert v


def test_catch_exception_from_managed_method():
    """Test catching an exception from a managed method."""
    from Python.Test import ExceptionTest
    from System import OverflowException

    with pytest.raises(OverflowException) as cm:
        ExceptionTest().ThrowException()

    e = cm.value
    assert isinstance(e, OverflowException)


def test_catch_exception_from_managed_property():
    """Test catching an exception from a managed property."""
    from Python.Test import ExceptionTest
    from System import OverflowException

    with pytest.raises(OverflowException) as cm:
        _ = ExceptionTest().ThrowProperty

    e = cm.value
    assert isinstance(e, OverflowException)

    with pytest.raises(OverflowException) as cm:
        ExceptionTest().ThrowProperty = 1

    e = cm.value
    assert isinstance(e, OverflowException)


def test_catch_exception_managed_class():
    """Test catching the managed class of an exception."""
    from System import OverflowException

    with pytest.raises(OverflowException):
        raise OverflowException('overflow')


def test_catch_exception_python_class():
    """Test catching the python class of an exception."""
    from System import OverflowException

    with pytest.raises(Exception):
        raise OverflowException('overflow')


def test_catch_exception_base_class():
    """Test catching the base of an exception."""
    from System import OverflowException, ArithmeticException

    with pytest.raises(ArithmeticException):
        raise OverflowException('overflow')


def test_catch_exception_nested_base_class():
    """Test catching the nested base of an exception."""
    from System import OverflowException, SystemException

    with pytest.raises(SystemException):
        raise OverflowException('overflow')


def test_catch_exception_with_assignment():
    """Test catching an exception with assignment."""
    from System import OverflowException

    with pytest.raises(OverflowException) as cm:
        raise OverflowException('overflow')

    e = cm.value
    assert isinstance(e, OverflowException)


def test_catch_exception_unqualified():
    """Test catching an unqualified exception."""
    from System import OverflowException

    try:
        raise OverflowException('overflow')
    except:
        pass
    else:
        self.fail("failed to catch unqualified exception")


def test_catch_baseexception():
    """Test catching an unqualified exception with BaseException."""
    from System import OverflowException

    with pytest.raises(BaseException):
        raise OverflowException('overflow')


def test_apparent_module_of_exception():
    """Test the apparent module of an exception."""
    from System import OverflowException

    assert System.Exception.__module__ == 'System'
    assert OverflowException.__module__ == 'System'


def test_str_of_exception():
    """Test the str() representation of an exception."""
    from System import NullReferenceException, Convert, FormatException

    e = NullReferenceException('')
    assert str(e) == ''

    e = NullReferenceException('Something bad happened')
    assert str(e).startswith('Something bad happened')

    with pytest.raises(FormatException) as cm:
        Convert.ToDateTime('this will fail')


def test_python_compat_of_managed_exceptions():
    """Test managed exceptions compatible with Python's implementation"""
    from System import OverflowException
    msg = "Simple message"

    e = OverflowException(msg)
    assert str(e) == msg
    assert text_type(e) == msg

    assert e.args == (msg,)
    assert isinstance(e.args, tuple)
<<<<<<< HEAD
    strexp = "OverflowException('Simple message"
    assert repr(e)[:len(strexp)] == strexp
=======
    if PY3:
        strexp = "OverflowException('Simple message"
        assert repr(e)[:len(strexp)] == strexp
    elif PY2:
        assert repr(e) == "OverflowException('Simple message',)"
>>>>>>> 1cb8e8cf


def test_exception_is_instance_of_system_object():
    """Test behavior of isinstance(<managed exception>, System.Object)."""
    # This is an anti-test, in that this is a caveat of the current
    # implementation. Because exceptions are not allowed to be new-style
    # classes, we wrap managed exceptions in a general-purpose old-style
    # class that delegates to the wrapped object. This makes _almost_
    # everything work as expected, except that an isinstance check against
    # CLR.System.Object will fail for a managed exception (because a new
    # style class cannot appear in the __bases__ of an old-style class
    # without causing a crash in the CPython interpreter). This test is
    # here mainly to remind me to update the caveat in the documentation
    # one day when when exceptions can be new-style classes.

    # This behavior is now over-shadowed by the implementation of
    # __instancecheck__ (i.e., overloading isinstance), so for all Python
    # version >= 2.6 we expect isinstance(<managed exception>, Object) to
    # be true, even though it does not really subclass Object.
    from System import OverflowException, Object

    o = OverflowException('error')

    if sys.version_info >= (2, 6):
        assert isinstance(o, Object)
    else:
        assert not isinstance(o, Object)


def test_pickling_exceptions():
    exc = System.Exception("test")
    dumped = pickle.dumps(exc)
    loaded = pickle.loads(dumped)

    assert exc.args == loaded.args


@pytest.mark.skipif(PY2, reason="__cause__ isn't implemented in PY2")
def test_chained_exceptions():
    from Python.Test import ExceptionTest

    with pytest.raises(Exception) as cm:
        ExceptionTest.ThrowChainedExceptions()

    exc = cm.value

    msgs = ("Outer exception",
            "Inner exception",
            "Innermost exception",)
    for msg in msgs:
        assert exc.Message == msg
        assert exc.__cause__ == exc.InnerException
        exc = exc.__cause__

def test_iteration_exception():
    from Python.Test import ExceptionTest
    from System import OverflowException

    exception = OverflowException("error")

    val = ExceptionTest.ThrowExceptionInIterator(exception).__iter__()
    assert next(val) == 1
    assert next(val) == 2
    with pytest.raises(OverflowException) as cm:
        next(val)

    exc = cm.value

    assert exc == exception

    # after exception is thrown iterator is no longer valid
    with pytest.raises(StopIteration):
        next(val)


def test_iteration_innerexception():
    from Python.Test import ExceptionTest
    from System import OverflowException

    exception = System.Exception("message", OverflowException("error"))

    val = ExceptionTest.ThrowExceptionInIterator(exception).__iter__()
    assert next(val) == 1
    assert next(val) == 2
    with pytest.raises(OverflowException) as cm:
        next(val)

    exc = cm.value

    assert exc == exception.InnerException

    # after exception is thrown iterator is no longer valid
    with pytest.raises(StopIteration):
        next(val)<|MERGE_RESOLUTION|>--- conflicted
+++ resolved
@@ -282,16 +282,11 @@
 
     assert e.args == (msg,)
     assert isinstance(e.args, tuple)
-<<<<<<< HEAD
-    strexp = "OverflowException('Simple message"
-    assert repr(e)[:len(strexp)] == strexp
-=======
     if PY3:
         strexp = "OverflowException('Simple message"
         assert repr(e)[:len(strexp)] == strexp
     elif PY2:
         assert repr(e) == "OverflowException('Simple message',)"
->>>>>>> 1cb8e8cf
 
 
 def test_exception_is_instance_of_system_object():
