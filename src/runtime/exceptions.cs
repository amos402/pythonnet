using System;
using System.Reflection;
using System.Runtime.InteropServices;
using System.Text;

namespace Python.Runtime
{
    /// <summary>
    /// Base class for Python types that reflect managed exceptions based on
    /// System.Exception
    /// </summary>
    /// <remarks>
    /// The Python wrapper for managed exceptions LIES about its inheritance
    /// tree. Although the real System.Exception is a subclass of
    /// System.Object the Python type for System.Exception does NOT claim that
    /// it subclasses System.Object. Instead TypeManager.CreateType() uses
    /// Python's exception.Exception class as base class for System.Exception.
    /// </remarks>
    [Serializable]
    internal class ExceptionClassObject : ClassObject
    {
        internal ExceptionClassObject(Type tp) : base(tp)
        {
        }

        internal static Exception ToException(IntPtr ob)
        {
            var co = GetManagedObject(ob) as CLRObject;
            if (co == null)
            {
                return null;
            }
            var e = co.inst as Exception;
            if (e == null)
            {
                return null;
            }
            return e;
        }

        /// <summary>
        /// Exception __repr__ implementation
        /// </summary>
        public new static IntPtr tp_repr(IntPtr ob)
        {
            Exception e = ToException(ob);
            if (e == null)
            {
                return Exceptions.RaiseTypeError("invalid object");
            }
            string name = e.GetType().Name;
            string message;
            if (e.Message != String.Empty)
            {
                message = String.Format("{0}('{1}')", name, e.Message);
            }
            else
            {
                message = String.Format("{0}()", name);
            }
            return Runtime.PyUnicode_FromString(message);
        }

        /// <summary>
        /// Exception __str__ implementation
        /// </summary>
        public new static IntPtr tp_str(IntPtr ob)
        {
            Exception e = ToException(ob);
            if (e == null)
            {
                return Exceptions.RaiseTypeError("invalid object");
            }

            string message = e.ToString();
            string fullTypeName = e.GetType().FullName;
            string prefix = fullTypeName + ": ";
            if (message.StartsWith(prefix))
            {
                message = message.Substring(prefix.Length);
            }
            else if (message.StartsWith(fullTypeName))
            {
                message = message.Substring(fullTypeName.Length);
            }
            return Runtime.PyUnicode_FromString(message);
        }

        public static int tp_init(IntPtr ob, IntPtr args, IntPtr kwds)
        {
            Exceptions.SetArgsAndCause(ob);
            return 0;
        }

    }

    /// <summary>
    /// Encapsulates the Python exception APIs.
    /// </summary>
    /// <remarks>
    /// Readability of the Exceptions class improvements as we look toward version 2.7 ...
    /// </remarks>
    public static class Exceptions
    {
        internal static IntPtr warnings_module;
        internal static IntPtr exceptions_module;

        /// <summary>
        /// Initialization performed on startup of the Python runtime.
        /// </summary>
        internal static void Initialize()
        {
            string exceptionsModuleName = "builtins";
            exceptions_module = Runtime.PyImport_ImportModule(exceptionsModuleName);

            Exceptions.ErrorCheck(exceptions_module);
            warnings_module = Runtime.PyImport_ImportModule("warnings");
            Exceptions.ErrorCheck(warnings_module);
            Type type = typeof(Exceptions);
            foreach (FieldInfo fi in type.GetFields(BindingFlags.Public | BindingFlags.Static))
            {
                IntPtr op = Runtime.PyObject_GetAttrString(exceptions_module, fi.Name);
                if (op != IntPtr.Zero)
                {
                    fi.SetValue(type, op);
                }
                else
                {
                    fi.SetValue(type, IntPtr.Zero);
                    DebugUtil.Print($"Unknown exception: {fi.Name}");
                }
            }
            Runtime.PyErr_Clear();
        }


        /// <summary>
        /// Cleanup resources upon shutdown of the Python runtime.
        /// </summary>
        internal static void Shutdown()
        {
            if (Runtime.Py_IsInitialized() == 0)
            {
                return;
            }
            Type type = typeof(Exceptions);
            foreach (FieldInfo fi in type.GetFields(BindingFlags.Public | BindingFlags.Static))
            {
                var op = (IntPtr)fi.GetValue(type);
                if (op == IntPtr.Zero)
                {
                    continue;
                }
                Runtime.XDecref(op);
                fi.SetValue(null, IntPtr.Zero);
            }
            Runtime.Py_CLEAR(ref exceptions_module);
            Runtime.Py_CLEAR(ref warnings_module);
        }

        /// <summary>
        /// Set the 'args' slot on a python exception object that wraps
        /// a CLR exception. This is needed for pickling CLR exceptions as
        /// BaseException_reduce will only check the slots, bypassing the
        /// __getattr__ implementation, and thus dereferencing a NULL
        /// pointer.
        /// </summary>
        /// <param name="ob">The python object wrapping </param>
        internal static void SetArgsAndCause(IntPtr ob)
        {
            // e: A CLR Exception
            Exception e = ExceptionClassObject.ToException(ob);
            if (e == null)
            {
                return;
            }

            IntPtr args;
            if (!string.IsNullOrEmpty(e.Message))
            {
                args = Runtime.PyTuple_New(1);
                IntPtr msg = Runtime.PyUnicode_FromString(e.Message);
                Runtime.PyTuple_SetItem(args, 0, msg);
            }
            else
            {
                args = Runtime.PyTuple_New(0);
            }

            int baseOffset = OriginalObjectOffsets.Size;
            Runtime.Py_SETREF(ob, baseOffset + ExceptionOffset.args, args);
            
            if (e.InnerException != null)
            {
<<<<<<< HEAD
                IntPtr cause = GetExceptHandle(e.InnerException);
                Runtime.Py_SETREF(ob, baseOffset + ExceptionOffset.cause, cause);
=======
                // Note: For an AggregateException, InnerException is only the first of the InnerExceptions.
                IntPtr cause = CLRObject.GetInstHandle(e.InnerException);
                Marshal.WriteIntPtr(ob, ExceptionOffset.cause, cause);
>>>>>>> d86bf3ce
            }
        }

        internal static IntPtr GetExceptHandle(Exception e)
        {
            IntPtr op = CLRObject.GetInstHandle(e);
            SetArgsAndCause(op);
            return op;
        }

        /// <summary>
        /// Shortcut for (pointer == NULL) -&gt; throw PythonException
        /// </summary>
        /// <param name="pointer">Pointer to a Python object</param>
        internal static void ErrorCheck(BorrowedReference pointer)
        {
            if (pointer.IsNull)
            {
                throw new PythonException();
            }
        }

        internal static void ErrorCheck(IntPtr pointer) => ErrorCheck(new BorrowedReference(pointer));

        /// <summary>
        /// Shortcut for (pointer == NULL or ErrorOccurred()) -&gt; throw PythonException
        /// </summary>
        internal static void ErrorOccurredCheck(IntPtr pointer)
        {
            if (pointer == IntPtr.Zero || ErrorOccurred())
            {
                throw new PythonException();
            }
        }

        /// <summary>
        /// ExceptionMatches Method
        /// </summary>
        /// <remarks>
        /// Returns true if the current Python exception matches the given
        /// Python object. This is a wrapper for PyErr_ExceptionMatches.
        /// </remarks>
        public static bool ExceptionMatches(IntPtr ob)
        {
            return Runtime.PyErr_ExceptionMatches(ob) != 0;
        }

        /// <summary>
        /// ExceptionMatches Method
        /// </summary>
        /// <remarks>
        /// Returns true if the given Python exception matches the given
        /// Python object. This is a wrapper for PyErr_GivenExceptionMatches.
        /// </remarks>
        public static bool ExceptionMatches(IntPtr exc, IntPtr ob)
        {
            int i = Runtime.PyErr_GivenExceptionMatches(exc, ob);
            return i != 0;
        }

        /// <summary>
        /// SetError Method
        /// </summary>
        /// <remarks>
        /// Sets the current Python exception given a native string.
        /// This is a wrapper for the Python PyErr_SetString call.
        /// </remarks>
        public static void SetError(IntPtr ob, string value)
        {
            Runtime.PyErr_SetString(ob, value);
        }

        /// <summary>
        /// SetError Method
        /// </summary>
        /// <remarks>
        /// Sets the current Python exception given a Python object.
        /// This is a wrapper for the Python PyErr_SetObject call.
        /// </remarks>
        public static void SetError(IntPtr type, IntPtr exceptionObject)
        {
            Runtime.PyErr_SetObject(new BorrowedReference(type), new BorrowedReference(exceptionObject));
        }

        /// <summary>
        /// SetError Method
        /// </summary>
        /// <remarks>
        /// Sets the current Python exception given a CLR exception
        /// object. The CLR exception instance is wrapped as a Python
        /// object, allowing it to be handled naturally from Python.
        /// </remarks>
        public static void SetError(Exception e)
        {
            // Because delegates allow arbitrary nesting of Python calling
            // managed calling Python calling... etc. it is possible that we
            // might get a managed exception raised that is a wrapper for a
            // Python exception. In that case we'd rather have the real thing.

            var pe = e as PythonException;
            if (pe != null)
            {
                Runtime.XIncref(pe.PyType);
                Runtime.XIncref(pe.PyValue);
                Runtime.XIncref(pe.PyTB);
                Runtime.PyErr_Restore(pe.PyType, pe.PyValue, pe.PyTB);
                return;
            }

            IntPtr op = GetExceptHandle(e);
            IntPtr etype = Runtime.PyObject_GetAttr(op, PyIdentifier.__class__);
            Runtime.PyErr_SetObject(new BorrowedReference(etype), new BorrowedReference(op));
            Runtime.XDecref(etype);
            Runtime.XDecref(op);
        }

        /// <summary>
        /// When called after SetError, sets the cause of the error.
        /// </summary>
        /// <param name="cause">The cause of the current error</param>
        public static void SetCause(PythonException cause)
        {
            var currentException = new PythonException();
            currentException.Normalize();
            cause.Normalize();
            Runtime.XIncref(cause.PyValue);
            Runtime.PyException_SetCause(currentException.PyValue, cause.PyValue);
            currentException.Restore();
        }

        /// <summary>
        /// ErrorOccurred Method
        /// </summary>
        /// <remarks>
        /// Returns true if an exception occurred in the Python runtime.
        /// This is a wrapper for the Python PyErr_Occurred call.
        /// </remarks>
        public static bool ErrorOccurred()
        {
            return Runtime.PyErr_Occurred() != IntPtr.Zero;
        }

        /// <summary>
        /// Clear Method
        /// </summary>
        /// <remarks>
        /// Clear any exception that has been set in the Python runtime.
        /// </remarks>
        public static void Clear()
        {
            Runtime.PyErr_Clear();
        }

        //====================================================================
        // helper methods for raising warnings
        //====================================================================

        /// <summary>
        /// Alias for Python's warnings.warn() function.
        /// </summary>
        public static void warn(string message, IntPtr exception, int stacklevel)
        {
            if (exception == IntPtr.Zero ||
                (Runtime.PyObject_IsSubclass(exception, Exceptions.Warning) != 1))
            {
                Exceptions.RaiseTypeError("Invalid exception");
            }

            Runtime.XIncref(warnings_module);
            IntPtr warn = Runtime.PyObject_GetAttrString(warnings_module, "warn");
            Runtime.XDecref(warnings_module);
            Exceptions.ErrorCheck(warn);

            IntPtr args = Runtime.PyTuple_New(3);
            IntPtr msg = Runtime.PyString_FromString(message);
            Runtime.XIncref(exception); // PyTuple_SetItem steals a reference
            IntPtr level = Runtime.PyInt_FromInt32(stacklevel);
            Runtime.PyTuple_SetItem(args, 0, msg);
            Runtime.PyTuple_SetItem(args, 1, exception);
            Runtime.PyTuple_SetItem(args, 2, level);

            IntPtr result = Runtime.PyObject_CallObject(warn, args);
            Exceptions.ErrorCheck(result);

            Runtime.XDecref(warn);
            Runtime.XDecref(result);
            Runtime.XDecref(args);
        }

        public static void warn(string message, IntPtr exception)
        {
            warn(message, exception, 1);
        }

        public static void deprecation(string message, int stacklevel)
        {
            warn(message, Exceptions.DeprecationWarning, stacklevel);
        }

        public static void deprecation(string message)
        {
            deprecation(message, 1);
        }

        //====================================================================
        // Internal helper methods for common error handling scenarios.
        //====================================================================

        /// <summary>
        /// Raises a TypeError exception and attaches any existing exception as its cause.
        /// </summary>
        /// <param name="message">The exception message</param>
        /// <returns><c>IntPtr.Zero</c></returns>
        internal static IntPtr RaiseTypeError(string message)
        {
            PythonException previousException = null;
            if (ErrorOccurred())
            {
                previousException = new PythonException();
            }
            Exceptions.SetError(Exceptions.TypeError, message);
            if (previousException != null)
            {
                SetCause(previousException);
            }
            return IntPtr.Zero;
        }

        // 2010-11-16: Arranged in python (2.6 & 2.7) source header file order
        /* Predefined exceptions are
           public static variables on the Exceptions class filled in from
           the python class using reflection in Initialize() looked up by
		   name, not position. */
        public static IntPtr BaseException;
        public static IntPtr Exception;
        public static IntPtr StopIteration;
        public static IntPtr GeneratorExit;
        public static IntPtr ArithmeticError;
        public static IntPtr LookupError;

        public static IntPtr AssertionError;
        public static IntPtr AttributeError;
        public static IntPtr EOFError;
        public static IntPtr FloatingPointError;
        public static IntPtr EnvironmentError;
        public static IntPtr IOError;
        public static IntPtr OSError;
        public static IntPtr ImportError;
        public static IntPtr IndexError;
        public static IntPtr KeyError;
        public static IntPtr KeyboardInterrupt;
        public static IntPtr MemoryError;
        public static IntPtr NameError;
        public static IntPtr OverflowError;
        public static IntPtr RuntimeError;
        public static IntPtr NotImplementedError;
        public static IntPtr SyntaxError;
        public static IntPtr IndentationError;
        public static IntPtr TabError;
        public static IntPtr ReferenceError;
        public static IntPtr SystemError;
        public static IntPtr SystemExit;
        public static IntPtr TypeError;
        public static IntPtr UnboundLocalError;
        public static IntPtr UnicodeError;
        public static IntPtr UnicodeEncodeError;
        public static IntPtr UnicodeDecodeError;
        public static IntPtr UnicodeTranslateError;
        public static IntPtr ValueError;
        public static IntPtr ZeroDivisionError;
//#ifdef MS_WINDOWS
        //public static IntPtr WindowsError;
//#endif
//#ifdef __VMS
        //public static IntPtr VMSError;
//#endif

        //PyAPI_DATA(PyObject *) PyExc_BufferError;

        //PyAPI_DATA(PyObject *) PyExc_MemoryErrorInst;
        //PyAPI_DATA(PyObject *) PyExc_RecursionErrorInst;


        /* Predefined warning categories */
        public static IntPtr Warning;
        public static IntPtr UserWarning;
        public static IntPtr DeprecationWarning;
        public static IntPtr PendingDeprecationWarning;
        public static IntPtr SyntaxWarning;
        public static IntPtr RuntimeWarning;
        public static IntPtr FutureWarning;
        public static IntPtr ImportWarning;
        public static IntPtr UnicodeWarning;
        //PyAPI_DATA(PyObject *) PyExc_BytesWarning;
    }
}<|MERGE_RESOLUTION|>--- conflicted
+++ resolved
@@ -192,14 +192,8 @@
             
             if (e.InnerException != null)
             {
-<<<<<<< HEAD
                 IntPtr cause = GetExceptHandle(e.InnerException);
                 Runtime.Py_SETREF(ob, baseOffset + ExceptionOffset.cause, cause);
-=======
-                // Note: For an AggregateException, InnerException is only the first of the InnerExceptions.
-                IntPtr cause = CLRObject.GetInstHandle(e.InnerException);
-                Marshal.WriteIntPtr(ob, ExceptionOffset.cause, cause);
->>>>>>> d86bf3ce
             }
         }
 
