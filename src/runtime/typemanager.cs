using System;
using System.Collections;
using System.Collections.Generic;
using System.Linq;
using System.Reflection;
using System.Runtime.InteropServices;
using System.Diagnostics;
using Python.Runtime.Slots;
using static Python.Runtime.PythonException;

namespace Python.Runtime
{

    /// <summary>
    /// The TypeManager class is responsible for building binary-compatible
    /// Python type objects that are implemented in managed code.
    /// </summary>
    internal class TypeManager
    {
        internal static IntPtr subtype_traverse;
        internal static IntPtr subtype_clear;

        private const BindingFlags tbFlags = BindingFlags.Public | BindingFlags.Static;
        private static Dictionary<MaybeType, IntPtr> cache = new Dictionary<MaybeType, IntPtr>();

        private static readonly Dictionary<IntPtr, SlotsHolder> _slotsHolders = new Dictionary<IntPtr, SlotsHolder>();
        private static Dictionary<MaybeType, Type> _slotsImpls = new Dictionary<MaybeType, Type>();

        // Slots which must be set
        private static readonly string[] _requiredSlots = new string[]
        {
            "tp_traverse",
            "tp_clear",
        };

        internal static void Initialize()
        {
            Debug.Assert(cache.Count == 0, "Cache should be empty",
                "Some errors may occurred on last shutdown");
            IntPtr type = SlotHelper.CreateObjectType();
            subtype_traverse = Marshal.ReadIntPtr(type, TypeOffset.tp_traverse);
            subtype_clear = Marshal.ReadIntPtr(type, TypeOffset.tp_clear);
            Runtime.XDecref(type);
        }

        internal static void RemoveTypes()
        {
            foreach (var entry in _slotsHolders)
            {
                IntPtr tpHandle = entry.Key;
                SlotsHolder holder = entry.Value;
                {
                    // If refcount > 1, it needs to reset the managed slot,
                    // otherwise it can dealloc without any trick.
                    if (Runtime.Refcount(tpHandle) > 1)
                    {
                        holder.ResetSlots();
                    }
                }
                Runtime.XDecref(tpHandle);
            }
            cache.Clear();
            _slotsImpls.Clear();
            _slotsHolders.Clear();
        }

        internal static void SaveRuntimeData(RuntimeDataStorage storage)
        {
            foreach (var tpHandle in cache.Values)
            {
                Runtime.XIncref(tpHandle);
            }
            storage.AddValue("cache", cache);
            storage.AddValue("slots", _slotsImpls);
        }

        internal static void RestoreRuntimeData(RuntimeDataStorage storage)
        {
            Debug.Assert(cache == null || cache.Count == 0);
            storage.GetValue("slots", out _slotsImpls);
            storage.GetValue<Dictionary<MaybeType, IntPtr>>("cache", out var _cache);
            foreach (var entry in _cache)
            {
                if (!entry.Key.Valid)
                {
                    Runtime.XDecref(entry.Value);
                    continue;
                }
                Type type = entry.Key.Value;;
                IntPtr handle = entry.Value;
                cache[type] = handle;
                SlotsHolder holder = CreateSolotsHolder(handle);
                InitializeSlots(handle, _slotsImpls[type], holder);
                // FIXME: mp_length_slot.CanAssgin(clrType)
            }
        }

        /// <summary>
        /// Return value: Borrowed reference.
        /// Given a managed Type derived from ExtensionType, get the handle to
        /// a Python type object that delegates its implementation to the Type
        /// object. These Python type instances are used to implement internal
        /// descriptor and utility types like ModuleObject, PropertyObject, etc.
        /// </summary>
        [Obsolete]
        internal static IntPtr GetTypeHandle(Type type)
        {
            // Note that these types are cached with a refcount of 1, so they
            // effectively exist until the CPython runtime is finalized.
            IntPtr handle;
            cache.TryGetValue(type, out handle);
            if (handle != IntPtr.Zero)
            {
                return handle;
            }
            handle = CreateType(type);
            cache[type] = handle;
            _slotsImpls.Add(type, type);
            return handle;
        }
        /// <summary>
        /// Given a managed Type derived from ExtensionType, get the handle to
        /// a Python type object that delegates its implementation to the Type
        /// object. These Python type instances are used to implement internal
        /// descriptor and utility types like ModuleObject, PropertyObject, etc.
        /// </summary>
        internal static BorrowedReference GetTypeReference(Type type)
            => new BorrowedReference(GetTypeHandle(type));


        /// <summary>
        /// Return value: Borrowed reference.
        /// Get the handle of a Python type that reflects the given CLR type.
        /// The given ManagedType instance is a managed object that implements
        /// the appropriate semantics in Python for the reflected managed type.
        /// </summary>
        internal static IntPtr GetTypeHandle(ManagedType obj, Type type)
        {
            IntPtr handle;
            cache.TryGetValue(type, out handle);
            if (handle != IntPtr.Zero)
            {
                return handle;
            }
            handle = CreateType(obj, type);
            cache[type] = handle;
            _slotsImpls.Add(type, obj.GetType());
            return handle;
        }


        /// <summary>
        /// The following CreateType implementations do the necessary work to
        /// create Python types to represent managed extension types, reflected
        /// types, subclasses of reflected types and the managed metatype. The
        /// dance is slightly different for each kind of type due to different
        /// behavior needed and the desire to have the existing Python runtime
        /// do as much of the allocation and initialization work as possible.
        /// </summary>
        internal static IntPtr CreateType(Type impl)
        {
            IntPtr type = AllocateTypeObject(impl.Name, metatype: Runtime.PyTypeType);
            int ob_size = ObjectOffset.Size;

            // Set tp_basicsize to the size of our managed instance objects.
            Marshal.WriteIntPtr(type, TypeOffset.tp_basicsize, (IntPtr)ob_size);

            var offset = OriginalObjectOffsets.Size + ManagedDataOffsets.ob_dict;
            Marshal.WriteIntPtr(type, TypeOffset.tp_dictoffset, (IntPtr)offset);

            SlotsHolder slotsHolder = CreateSolotsHolder(type);
            InitializeSlots(type, impl, slotsHolder);

            int flags = TypeFlags.Default | TypeFlags.Managed |
                        TypeFlags.HeapType | TypeFlags.HaveGC;
            Util.WriteCLong(type, TypeOffset.tp_flags, flags);

            if (Runtime.PyType_Ready(type) != 0)
            {
                throw new PythonException();
            }

            var dict = new BorrowedReference(Marshal.ReadIntPtr(type, TypeOffset.tp_dict));
            var mod = NewReference.DangerousFromPointer(Runtime.PyString_FromString("CLR"));
            Runtime.PyDict_SetItem(dict, PyIdentifier.__module__, mod);
            mod.Dispose();

            InitMethods(type, impl);
<<<<<<< HEAD
            unsafe
            {
                var typeEx = ClrMetaTypeEx.FromType(type);
                typeEx->ClrHandleOffset = (IntPtr)OriginalObjectOffsets.Size + ManagedDataOffsets.ob_data;
            }
=======

            // The type has been modified after PyType_Ready has been called
            // Refresh the type
            Runtime.PyType_Modified(type);
>>>>>>> d86bf3ce
            return type;
        }


        internal static IntPtr CreateType(ManagedType impl, Type clrType)
        {
            // Cleanup the type name to get rid of funny nested type names.
            string name = $"clr.{clrType.FullName}";
            int i = name.LastIndexOf('+');
            if (i > -1)
            {
                name = name.Substring(i + 1);
            }
            i = name.LastIndexOf('.');
            if (i > -1)
            {
                name = name.Substring(i + 1);
            }

            IntPtr base_ = IntPtr.Zero;
            int baseOffset = OriginalObjectOffsets.Size;
            int ob_size, tp_dictoffset, tp_weaklistoffset, magicOffset;
            // XXX Hack, use a different base class for System.Exception
            // Python 2.5+ allows new style class exceptions but they *must*
            // subclass BaseException (or better Exception).
            if (typeof(Exception).IsAssignableFrom(clrType))
            {
                tp_dictoffset = ManagedExceptionOffset.ob_dict;
                tp_weaklistoffset = 0;
                ob_size = ManagedExceptionOffset.Size;
                magicOffset = ManagedExceptionOffset.ob_data;
            }
            else
            {
                tp_dictoffset = baseOffset + ManagedDataOffsets.ob_dict;
                tp_weaklistoffset = baseOffset + ManagedDataOffsets.ob_weaklist;
                ob_size = baseOffset + ManagedDataOffsets.Size;
                magicOffset = baseOffset + ManagedDataOffsets.ob_data;
            }

            if (clrType == typeof(Exception))
            {
                base_ = Exceptions.Exception;
            }
            else if (clrType.BaseType != null)
            {
                ClassBase bc = ClassManager.GetClass(clrType.BaseType);
                base_ = bc.pyHandle;
            }

            IntPtr type = AllocateTypeObject(name, Runtime.PyCLRMetaType);

            Marshal.WriteIntPtr(type, TypeOffset.ob_type, Runtime.PyCLRMetaType);
            Runtime.XIncref(Runtime.PyCLRMetaType);

            Marshal.WriteIntPtr(type, TypeOffset.tp_basicsize, (IntPtr)ob_size);
            Marshal.WriteIntPtr(type, TypeOffset.tp_itemsize, IntPtr.Zero);
            Marshal.WriteIntPtr(type, TypeOffset.tp_dictoffset, (IntPtr)tp_dictoffset);
            Marshal.WriteIntPtr(type, TypeOffset.tp_weaklistoffset, (IntPtr)tp_weaklistoffset);

            // we want to do this after the slot stuff above in case the class itself implements a slot method
            SlotsHolder slotsHolder = CreateSolotsHolder(type);
            InitializeSlots(type, impl.GetType(), slotsHolder);

            if (Marshal.ReadIntPtr(type, TypeOffset.mp_length) == IntPtr.Zero
                && mp_length_slot.CanAssign(clrType))
            {
                InitializeSlot(type, TypeOffset.mp_length, mp_length_slot.Method, slotsHolder);
            }

            if (!typeof(IEnumerable).IsAssignableFrom(clrType) &&
                !typeof(IEnumerator).IsAssignableFrom(clrType))
            {
                // The tp_iter slot should only be set for enumerable types.
                Marshal.WriteIntPtr(type, TypeOffset.tp_iter, IntPtr.Zero);
            }


            // Only set mp_subscript and mp_ass_subscript for types with indexers
            if (impl is ClassBase cb)
            {
                if (!(impl is ArrayObject))
                {
                    if (cb.indexer == null || !cb.indexer.CanGet)
                    {
                        Marshal.WriteIntPtr(type, TypeOffset.mp_subscript, IntPtr.Zero);
                    }
                    if (cb.indexer == null || !cb.indexer.CanSet)
                    {
                        Marshal.WriteIntPtr(type, TypeOffset.mp_ass_subscript, IntPtr.Zero);
                    }
                }
            }
            else
            {
                Marshal.WriteIntPtr(type, TypeOffset.mp_subscript, IntPtr.Zero);
                Marshal.WriteIntPtr(type, TypeOffset.mp_ass_subscript, IntPtr.Zero);
            }

            if (base_ != IntPtr.Zero)
            {
                Marshal.WriteIntPtr(type, TypeOffset.tp_base, base_);
                Runtime.XIncref(base_);
            }

            const int flags = TypeFlags.Default
                            | TypeFlags.Managed
                            | TypeFlags.HeapType
                            | TypeFlags.BaseType
                            | TypeFlags.HaveGC;
            Util.WriteCLong(type, TypeOffset.tp_flags, flags);

            OperatorMethod.FixupSlots(type, clrType);
            // Leverage followup initialization from the Python runtime. Note
            // that the type of the new type must PyType_Type at the time we
            // call this, else PyType_Ready will skip some slot initialization.

            if (Runtime.PyType_Ready(type) != 0)
            {
                throw new PythonException();
            }

            var dict = new BorrowedReference(Marshal.ReadIntPtr(type, TypeOffset.tp_dict));
            string mn = clrType.Namespace ?? "";
            var mod = NewReference.DangerousFromPointer(Runtime.PyString_FromString(mn));
            Runtime.PyDict_SetItem(dict, PyIdentifier.__module__, mod);
            mod.Dispose();

            // Hide the gchandle of the implementation in a magic type slot.
            GCHandle gc = impl.AllocGCHandle();
            unsafe
            {
                var typePtr = ClrMetaTypeEx.FromType(type);
                typePtr->ClrHandle = (IntPtr)gc;
                typePtr->ClrHandleOffset = (IntPtr)magicOffset;
            }

            // Set the handle attributes on the implementing instance.
            impl.tpHandle = Runtime.PyCLRMetaType;
            Runtime.XIncref(type);
            impl.pyHandle = type;

            //DebugUtil.DumpType(type);

            return type;
        }

        internal static IntPtr CreateSubType(IntPtr py_name, IntPtr py_base_type, IntPtr py_dict)
        {
            var dictRef = new BorrowedReference(py_dict);
            // Utility to create a subtype of a managed type with the ability for the
            // a python subtype able to override the managed implementation
            string name = Runtime.GetManagedString(py_name);

            // the derived class can have class attributes __assembly__ and __module__ which
            // control the name of the assembly and module the new type is created in.
            object assembly = null;
            object namespaceStr = null;

            using (var assemblyKey = new PyString("__assembly__"))
            {
                var assemblyPtr = Runtime.PyDict_GetItemWithError(dictRef, assemblyKey.Reference);
                if (assemblyPtr.IsNull)
                {
                    if (Exceptions.ErrorOccurred()) return IntPtr.Zero;
                }
                else if (!Converter.ToManagedValue(assemblyPtr, typeof(string), out assembly, true))
                {
                    return Exceptions.RaiseTypeError("Couldn't convert __assembly__ value to string");
                }

                using (var namespaceKey = new PyString("__namespace__"))
                {
                    var pyNamespace = Runtime.PyDict_GetItemWithError(dictRef, namespaceKey.Reference);
                    if (pyNamespace.IsNull)
                    {
                        if (Exceptions.ErrorOccurred()) return IntPtr.Zero;
                    }
                    else if (!Converter.ToManagedValue(pyNamespace, typeof(string), out namespaceStr, true))
                    {
                        return Exceptions.RaiseTypeError("Couldn't convert __namespace__ value to string");
                    }
                }
            }

            // create the new managed type subclassing the base managed type
            var baseClass = ManagedType.GetManagedObject(py_base_type) as ClassBase;
            if (null == baseClass)
            {
                return Exceptions.RaiseTypeError("invalid base class, expected CLR class type");
            }

            try
            {
                Type subType = ClassDerivedObject.CreateDerivedType(name,
                    baseClass.type.Value,
                    py_dict,
                    (string)namespaceStr,
                    (string)assembly);

                // create the new ManagedType and python type
                ClassBase subClass = ClassManager.GetClass(subType);
                IntPtr py_type = GetTypeHandle(subClass, subType);

                // by default the class dict will have all the C# methods in it, but as this is a
                // derived class we want the python overrides in there instead if they exist.
                var cls_dict = new BorrowedReference(Marshal.ReadIntPtr(py_type, TypeOffset.tp_dict));
                ThrowIfIsNotZero(Runtime.PyDict_Update(cls_dict, new BorrowedReference(py_dict)));
                Runtime.XIncref(py_type);
                // Update the __classcell__ if it exists
                BorrowedReference cell = Runtime.PyDict_GetItemString(cls_dict, "__classcell__");
                if (!cell.IsNull)
                {
                    ThrowIfIsNotZero(Runtime.PyCell_Set(cell, py_type));
                    ThrowIfIsNotZero(Runtime.PyDict_DelItemString(cls_dict, "__classcell__"));
                }

                return py_type;
            }
            catch (Exception e)
            {
                return Exceptions.RaiseTypeError(e.Message);
            }
        }

        internal static IntPtr WriteMethodDef(IntPtr mdef, IntPtr name, IntPtr func, int flags, IntPtr doc)
        {
            Marshal.WriteIntPtr(mdef, name);
            Marshal.WriteIntPtr(mdef, 1 * IntPtr.Size, func);
            Marshal.WriteInt32(mdef, 2 * IntPtr.Size, flags);
            Marshal.WriteIntPtr(mdef, 3 * IntPtr.Size, doc);
            return mdef + 4 * IntPtr.Size;
        }

        internal static IntPtr WriteMethodDef(IntPtr mdef, string name, IntPtr func, int flags = 0x0001,
            string doc = null)
        {
            IntPtr namePtr = Marshal.StringToHGlobalAnsi(name);
            IntPtr docPtr = doc != null ? Marshal.StringToHGlobalAnsi(doc) : IntPtr.Zero;

            return WriteMethodDef(mdef, namePtr, func, flags, docPtr);
        }

        internal static IntPtr WriteMethodDefSentinel(IntPtr mdef)
        {
            return WriteMethodDef(mdef, IntPtr.Zero, IntPtr.Zero, 0, IntPtr.Zero);
        }

        internal static void FreeMethodDef(IntPtr mdef)
        {
            unsafe
            {
                var def = (PyMethodDef*)mdef;
                if (def->ml_name != IntPtr.Zero)
                {
                    Marshal.FreeHGlobal(def->ml_name);
                    def->ml_name = IntPtr.Zero;
                }
                if (def->ml_doc != IntPtr.Zero)
                {
                    Marshal.FreeHGlobal(def->ml_doc);
                    def->ml_doc = IntPtr.Zero;
                }
            }
        }

        internal static IntPtr CreateMetaType(Type impl, out SlotsHolder slotsHolder)
        {
            // The managed metatype is functionally little different than the
            // standard Python metatype (PyType_Type). It overrides certain of
            // the standard type slots, and has to subclass PyType_Type for
            // certain functions in the C runtime to work correctly with it.

            IntPtr py_type = Runtime.PyTypeType;
            var heapTypeSize = (int)Marshal.ReadIntPtr(py_type, TypeOffset.tp_basicsize);
            Debug.Assert(heapTypeSize == TypeOffset.Size);
            int metaSize = heapTypeSize + Marshal.SizeOf(typeof(ClrMetaTypeEx));

            IntPtr type = Runtime._PyObject_GC_Calloc(new IntPtr(metaSize));
            Runtime.XIncref(py_type);
            Marshal.WriteIntPtr(type, TypeOffset.tp_base, py_type);
            Marshal.WriteIntPtr(type, TypeOffset.ob_refcnt, (IntPtr)1);
            Marshal.WriteIntPtr(type, TypeOffset.tp_basicsize, (IntPtr)metaSize);
            Marshal.WriteIntPtr(type, heapTypeSize, (IntPtr)(heapTypeSize + IntPtr.Size));

            SetupHeapType(type, "CLR Metatype");

            const int flags = TypeFlags.Default
                            | TypeFlags.Managed
                            | TypeFlags.HeapType
                            | TypeFlags.HaveGC;
            Util.WriteCLong(type, TypeOffset.tp_flags, flags);

            // Slots will inherit from TypeType, it's not neccesary for setting them.
            // Inheried slots:
            // tp_basicsize, tp_itemsize,
            // tp_dictoffset, tp_weaklistoffset,
            // tp_traverse, tp_clear, tp_is_gc, etc.
            slotsHolder = SetupMetaSlots(impl, type);

            if (Runtime.PyType_Ready(type) != 0)
            {
                throw new PythonException();
            }

            IntPtr dict = Marshal.ReadIntPtr(type, TypeOffset.tp_dict);
            IntPtr mod = Runtime.PyString_FromString("CLR");
            Runtime.PyDict_SetItemString(dict, "__module__", mod);

            // The type has been modified after PyType_Ready has been called
            // Refresh the type
            Runtime.PyType_Modified(type);
            //DebugUtil.DumpType(type);

            return type;
        }

        internal static SlotsHolder SetupMetaSlots(Type impl, IntPtr type)
        {
            // Override type slots with those of the managed implementation.
            SlotsHolder slotsHolder = new SlotsHolder(type);
            InitializeSlots(type, impl, slotsHolder);

            // We need space for 3 PyMethodDef structs.
            int mdefSize = (MetaType.CustomMethods.Length + 1) * Marshal.SizeOf(typeof(PyMethodDef));
            IntPtr mdef = Runtime.PyMem_Malloc(mdefSize);
            IntPtr mdefStart = mdef;
            foreach (var methodName in MetaType.CustomMethods)
            {
                mdef = AddCustomMetaMethod(methodName, type, mdef, slotsHolder);
            }
            mdef = WriteMethodDefSentinel(mdef);
            Debug.Assert((long)(mdefStart + mdefSize) <= (long)mdef);

            Marshal.WriteIntPtr(type, TypeOffset.tp_methods, mdefStart);

            // XXX: Hard code with mode check.
            if (Runtime.ShutdownMode != ShutdownMode.Reload)
            {
                slotsHolder.Set(TypeOffset.tp_methods, (t, offset) =>
                {
                    var p = Marshal.ReadIntPtr(t, offset);
                    Runtime.PyMem_Free(p);
                    Marshal.WriteIntPtr(t, offset, IntPtr.Zero);
                });
            }
            return slotsHolder;
        }

        private static IntPtr AddCustomMetaMethod(string name, IntPtr type, IntPtr mdef, SlotsHolder slotsHolder)
        {
            MethodInfo mi = typeof(MetaType).GetMethod(name);
            ThunkInfo thunkInfo = Interop.GetThunk(mi, "BinaryFunc");
            slotsHolder.KeeapAlive(thunkInfo);

            // XXX: Hard code with mode check.
            if (Runtime.ShutdownMode != ShutdownMode.Reload)
            {
                IntPtr mdefAddr = mdef;
                slotsHolder.AddDealloctor(() =>
                {
                    var tp_dict = new BorrowedReference(Marshal.ReadIntPtr(type, TypeOffset.tp_dict));
                    if (Runtime.PyDict_DelItemString(tp_dict, name) != 0)
                    {
                        Runtime.PyErr_Print();
                        Debug.Fail($"Cannot remove {name} from metatype");
                    }
                    FreeMethodDef(mdefAddr);
                });
            }
            mdef = WriteMethodDef(mdef, name, thunkInfo.Address);
            return mdef;
        }

        internal static IntPtr BasicSubType(string name, IntPtr base_, Type impl)
        {
            // Utility to create a subtype of a std Python type, but with
            // a managed type able to override implementation

            IntPtr type = AllocateTypeObject(name, metatype: Runtime.PyTypeType);
            //Marshal.WriteIntPtr(type, TypeOffset.tp_basicsize, (IntPtr)obSize);
            //Marshal.WriteIntPtr(type, TypeOffset.tp_itemsize, IntPtr.Zero);

            //IntPtr offset = (IntPtr)ObjectOffset.ob_dict;
            //Marshal.WriteIntPtr(type, TypeOffset.tp_dictoffset, offset);

            //IntPtr dc = Runtime.PyDict_Copy(dict);
            //Marshal.WriteIntPtr(type, TypeOffset.tp_dict, dc);

            Marshal.WriteIntPtr(type, TypeOffset.tp_base, base_);
            Runtime.XIncref(base_);

            int flags = TypeFlags.Default;
            flags |= TypeFlags.Managed;
            flags |= TypeFlags.HeapType;
            flags |= TypeFlags.HaveGC;
            Util.WriteCLong(type, TypeOffset.tp_flags, flags);

            CopySlot(base_, type, TypeOffset.tp_traverse);
            CopySlot(base_, type, TypeOffset.tp_clear);
            CopySlot(base_, type, TypeOffset.tp_is_gc);

            SlotsHolder slotsHolder = CreateSolotsHolder(type);
            InitializeSlots(type, impl, slotsHolder);

            if (Runtime.PyType_Ready(type) != 0)
            {
                throw new PythonException();
            }

            IntPtr tp_dict = Marshal.ReadIntPtr(type, TypeOffset.tp_dict);
            IntPtr mod = Runtime.PyString_FromString("CLR");
            Runtime.PyDict_SetItem(tp_dict, PyIdentifier.__module__, mod);
            
            // The type has been modified after PyType_Ready has been called
            // Refresh the type
            Runtime.PyType_Modified(type);

            return type;
        }

        /// <summary>
        /// Utility method to allocate a type object &amp; do basic initialization.
        /// </summary>
        internal static IntPtr AllocateTypeObject(string name, IntPtr metatype)
        {
            IntPtr type = Runtime.PyType_GenericAlloc(Runtime.PyCLRMetaType, 0);
            SetupHeapType(type, name);
            return type;
        }

        /// <summary>
        /// Given a newly allocated Python type object and a managed Type that
        /// provides the implementation for the type, connect the type slots of
        /// the Python object to the managed methods of the implementing Type.
        /// </summary>
        internal static void InitializeSlots(IntPtr type, Type impl, SlotsHolder slotsHolder = null)
        {
            // We work from the most-derived class up; make sure to get
            // the most-derived slot and not to override it with a base
            // class's slot.
            var seen = new HashSet<string>();

            while (impl != null)
            {
                MethodInfo[] methods = impl.GetMethods(tbFlags);
                foreach (MethodInfo method in methods)
                {
                    string name = method.Name;
                    if (!name.StartsWith("tp_") && !TypeOffset.IsSupportedSlotName(name))
                    {
                        Debug.Assert(!name.Contains("_") || name.StartsWith("_") || method.IsSpecialName);
                        continue;
                    }

                    if (seen.Contains(name))
                    {
                        continue;
                    }

                    InitializeSlot(type, Interop.GetThunk(method), name, slotsHolder);

                    seen.Add(name);
                }

                impl = impl.BaseType;
            }

            foreach (string slot in _requiredSlots)
            {
                if (seen.Contains(slot))
                {
                    continue;
                }
                var offset = ManagedDataOffsets.GetSlotOffset(slot);
                Marshal.WriteIntPtr(type, offset, SlotsHolder.GetDefaultSlot(offset));
            }
        }

        /// <summary>
        /// Helper for InitializeSlots.
        ///
        /// Initializes one slot to point to a function pointer.
        /// The function pointer might be a thunk for C#, or it may be
        /// an address in the NativeCodePage.
        /// </summary>
        /// <param name="type">Type being initialized.</param>
        /// <param name="slot">Function pointer.</param>
        /// <param name="name">Name of the method.</param>
        /// <param name="canOverride">Can override the slot when it existed</param>
        static void InitializeSlot(IntPtr type, IntPtr slot, string name, bool canOverride = true)
        {
            var offset = ManagedDataOffsets.GetSlotOffset(name);
            if (!canOverride && Marshal.ReadIntPtr(type, offset) != IntPtr.Zero)
            {
                return;
            }
            Marshal.WriteIntPtr(type, offset, slot);
        }

        static void InitializeSlot(IntPtr type, ThunkInfo thunk, string name, SlotsHolder slotsHolder = null, bool canOverride = true)
        {
            int offset = ManagedDataOffsets.GetSlotOffset(name);

            if (!canOverride && Marshal.ReadIntPtr(type, offset) != IntPtr.Zero)
            {
                return;
            }
            Marshal.WriteIntPtr(type, offset, thunk.Address);
            if (slotsHolder != null)
            {
                slotsHolder.Set(offset, thunk);
            }
        }

        static void InitializeSlot(IntPtr type, int slotOffset, MethodInfo method, SlotsHolder slotsHolder = null)
        {
            var thunk = Interop.GetThunk(method);
            Marshal.WriteIntPtr(type, slotOffset, thunk.Address);
            if (slotsHolder != null)
            {
                slotsHolder.Set(slotOffset, thunk);
            }
        }

        static bool IsSlotSet(IntPtr type, string name)
        {
            int offset = ManagedDataOffsets.GetSlotOffset(name);
            return Marshal.ReadIntPtr(type, offset) != IntPtr.Zero;
        }

        /// <summary>
        /// Given a newly allocated Python type object and a managed Type that
        /// implements it, initialize any methods defined by the Type that need
        /// to appear in the Python type __dict__ (based on custom attribute).
        /// </summary>
        private static void InitMethods(IntPtr pytype, Type type)
        {
            IntPtr dict = Marshal.ReadIntPtr(pytype, TypeOffset.tp_dict);
            Type marker = typeof(PythonMethodAttribute);

            BindingFlags flags = BindingFlags.Public | BindingFlags.Static;
            var addedMethods = new HashSet<string>();

            while (type != null)
            {
                MethodInfo[] methods = type.GetMethods(flags);
                foreach (MethodInfo method in methods)
                {
                    if (!addedMethods.Contains(method.Name))
                    {
                        object[] attrs = method.GetCustomAttributes(marker, false);
                        if (attrs.Length > 0)
                        {
                            string method_name = method.Name;
                            var mi = new MethodInfo[1];
                            mi[0] = method;
                            MethodObject m = new TypeMethod(type, method_name, mi);
                            Runtime.PyDict_SetItemString(dict, method_name, m.pyHandle);
                            m.DecrRefCount();
                            addedMethods.Add(method_name);
                        }
                    }
                }
                type = type.BaseType;
            }
        }


        /// <summary>
        /// Utility method to copy slots from a given type to another type.
        /// </summary>
        internal static void CopySlot(IntPtr from, IntPtr to, int offset)
        {
            IntPtr fp = Marshal.ReadIntPtr(from, offset);
            Marshal.WriteIntPtr(to, offset, fp);
        }

        private static SlotsHolder CreateSolotsHolder(IntPtr type)
        {
            var holder = new SlotsHolder(type);
            _slotsHolders.Add(type, holder);
            return holder;
        }

        private static void SetupHeapType(IntPtr type, string name)
        {
            // Clr type would not use __slots__,
            // and the PyMemberDef after PyHeapTypeObject will have other uses(e.g. type handle),
            // thus set the ob_size to 0 for avoiding slots iterations.
            Marshal.WriteIntPtr(type, TypeOffset.ob_size, IntPtr.Zero);

            // Cheat a little: we'll set tp_name to the internal char * of
            // the Python version of the type name - otherwise we'd have to
            // allocate the tp_name and would have no way to free it.
            IntPtr temp = Runtime.PyUnicode_FromString(name);
            IntPtr raw = Runtime.PyUnicode_AsUTF8(temp);
            Marshal.WriteIntPtr(type, TypeOffset.tp_name, raw);
            Marshal.WriteIntPtr(type, TypeOffset.name, temp);

            Runtime.XIncref(temp);
            Marshal.WriteIntPtr(type, TypeOffset.qualname, temp);
            temp = type + TypeOffset.nb_add;
            Marshal.WriteIntPtr(type, TypeOffset.tp_as_number, temp);

            temp = type + TypeOffset.sq_length;
            Marshal.WriteIntPtr(type, TypeOffset.tp_as_sequence, temp);

            temp = type + TypeOffset.mp_length;
            Marshal.WriteIntPtr(type, TypeOffset.tp_as_mapping, temp);

            temp = type + TypeOffset.bf_getbuffer;
            Marshal.WriteIntPtr(type, TypeOffset.tp_as_buffer, temp);
        }
    }


    class SlotsHolder
    {
        public delegate void Resetor(IntPtr type, int offset);

        private readonly IntPtr _type;
        private Dictionary<int, ThunkInfo> _slots;
        private List<ThunkInfo> _keepalive;
        private Dictionary<int, Resetor> _customResetors;
        private List<Action> _deallocators;
        private bool _alreadyReset = false;

        /// <summary>
        /// Create slots holder for holding the delegate of slots and be able  to reset them.
        /// </summary>
        /// <param name="type">Steals a reference to target type</param>
        public SlotsHolder(IntPtr type)
        {
            _type = type;
        }

        public void Set(int offset, ThunkInfo thunk)
        {
            if (_slots == null) _slots = new Dictionary<int, ThunkInfo>();
            _slots[offset] = thunk;
        }

        public void Set(int offset, Resetor resetor)
        {
            if (_customResetors == null) _customResetors = new Dictionary<int, Resetor>();
            _customResetors[offset] = resetor;
        }

        public void AddDealloctor(Action deallocate)
        {
            if (_deallocators == null) _deallocators = new List<Action>();
            _deallocators.Add(deallocate);
        }

        public void KeeapAlive(ThunkInfo thunk)
        {
            if (_keepalive == null) _keepalive = new List<ThunkInfo>();
            _keepalive.Add(thunk);
        }

        public void ResetSlots()
        {
            if (_alreadyReset)
            {
                return;
            }
            _alreadyReset = true;
            ResetDefaultSlots();
            InvokeDeallocActions();
            InvokeCustomResetors();

            if (_keepalive != null)
            {
                _keepalive.Clear();
            }
            ReleaseGCHandle();
        }

        public static IntPtr GetDefaultSlot(int offset)
        {
            if (offset == TypeOffset.tp_clear)
            {
                return TypeManager.subtype_clear;
            }
            else if (offset == TypeOffset.tp_traverse)
            {
                return TypeManager.subtype_traverse;
            }
            else if (offset == TypeOffset.tp_dealloc)
            {
                // tp_free of PyTypeType is point to PyObejct_GC_Del.
                return Marshal.ReadIntPtr(Runtime.PyTypeType, TypeOffset.tp_free);
            }
            else if (offset == TypeOffset.tp_free)
            {
                // PyObject_GC_Del
                return Marshal.ReadIntPtr(Runtime.PyTypeType, TypeOffset.tp_free);
            }
            else if (offset == TypeOffset.tp_call)
            {
                return IntPtr.Zero;
            }
            else if (offset == TypeOffset.tp_new)
            {
                // PyType_GenericNew
                return Marshal.ReadIntPtr(Runtime.PySuper_Type, TypeOffset.tp_new);
            }
            else if (offset == TypeOffset.tp_getattro)
            {
                // PyObject_GenericGetAttr
                return Marshal.ReadIntPtr(Runtime.PyBaseObjectType, TypeOffset.tp_getattro);
            }
            else if (offset == TypeOffset.tp_setattro)
            {
                // PyObject_GenericSetAttr
                return Marshal.ReadIntPtr(Runtime.PyBaseObjectType, TypeOffset.tp_setattro);
            }

            return Marshal.ReadIntPtr(Runtime.PyTypeType, offset);
        }

        private void InvokeCustomResetors()
        {
            if (_customResetors == null) return;
            foreach (var pair in _customResetors)
            {
                int offset = pair.Key;
                var resetor = pair.Value;
                resetor?.Invoke(_type, offset);
            }
            _customResetors.Clear();
        }

        private void InvokeDeallocActions()
        {
            if (_deallocators == null) return;
            foreach (var action in _deallocators)
            {
                action();
            }
            _deallocators.Clear();
        }

        private void ResetDefaultSlots()
        {
            if (_slots == null) return;
#if DEBUG
            IntPtr tp_name = Marshal.ReadIntPtr(_type, TypeOffset.tp_name);
            string typeName = Marshal.PtrToStringAnsi(tp_name);
#endif
            foreach (var offset in _slots.Keys)
            {
                IntPtr ptr = GetDefaultSlot(offset);
#if DEBUG
                //DebugUtil.Print($"Set slot<{TypeOffsetHelper.GetSlotNameByOffset(offset)}> to 0x{ptr.ToString("X")} at {typeName}<0x{_type}>");
#endif
                Marshal.WriteIntPtr(_type, offset, ptr);
            }
            _slots.Clear();
        }

        private void ReleaseGCHandle()
        {
            if (!ManagedType.IsManagedType(_type))
            {
                return;
            }
            int offset = ObjectOffset.magic(Runtime.PyObject_TYPE(_type));
            IntPtr handlePtr = Marshal.ReadIntPtr(_type, offset);
            if (handlePtr != IntPtr.Zero)
            {
                GCHandle handle = GCHandle.FromIntPtr(handlePtr);
                if (handle.IsAllocated)
                {
                    handle.Free();
                }
                Marshal.WriteIntPtr(_type, offset, IntPtr.Zero);
            }
        }
    }


    static class SlotHelper
    {
        public static IntPtr CreateObjectType()
        {
            using var globals = NewReference.DangerousFromPointer(Runtime.PyDict_New());
            if (Runtime.PyDict_SetItemString(globals, "__builtins__", Runtime.PyEval_GetBuiltins()) != 0)
            {
                globals.Dispose();
                throw new PythonException();
            }
            const string code = "class A(object): pass";
<<<<<<< HEAD
            var resRef = Runtime.PyRun_String(code, RunFlagType.File, globals, globals);
=======
            using var resRef = Runtime.PyRun_String(code, RunFlagType.File, globals, globals);
>>>>>>> d86bf3ce
            if (resRef.IsNull())
            {
                globals.Dispose();
                throw new PythonException();
            }
            resRef.Dispose();
            BorrowedReference A = Runtime.PyDict_GetItemString(globals, "A");
            Debug.Assert(!A.IsNull);
            return new NewReference(A).DangerousMoveToPointer();
        }
    }
}<|MERGE_RESOLUTION|>--- conflicted
+++ resolved
@@ -186,18 +186,15 @@
             mod.Dispose();
 
             InitMethods(type, impl);
-<<<<<<< HEAD
             unsafe
             {
                 var typeEx = ClrMetaTypeEx.FromType(type);
                 typeEx->ClrHandleOffset = (IntPtr)OriginalObjectOffsets.Size + ManagedDataOffsets.ob_data;
             }
-=======
 
             // The type has been modified after PyType_Ready has been called
             // Refresh the type
             Runtime.PyType_Modified(type);
->>>>>>> d86bf3ce
             return type;
         }
 
@@ -992,11 +989,7 @@
                 throw new PythonException();
             }
             const string code = "class A(object): pass";
-<<<<<<< HEAD
-            var resRef = Runtime.PyRun_String(code, RunFlagType.File, globals, globals);
-=======
             using var resRef = Runtime.PyRun_String(code, RunFlagType.File, globals, globals);
->>>>>>> d86bf3ce
             if (resRef.IsNull())
             {
                 globals.Dispose();
