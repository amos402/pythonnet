--- conflicted
+++ resolved
@@ -208,7 +208,7 @@
             IntPtr item = PyString_FromString(rtdir);
             if (PySequence_Contains(path, item) == 0)
             {
-                PyList_Append(path, item);
+                PyList_Append(new BorrowedReference(path), item);
             }
             XDecref(item);
             AssemblyManager.UpdatePath();
@@ -357,7 +357,6 @@
 
             PyGILState_Ensure();
 
-<<<<<<< HEAD
             var mode = ShutdownMode;
 #if !NETSTANDARD
             if (mode == ShutdownMode.Reload)
@@ -367,32 +366,6 @@
 #endif
             AssemblyManager.Shutdown();
             ImportHook.Shutdown();
-=======
-            // Need to add the runtime directory to sys.path so that we
-            // can find built-in assemblies like System.Data, et. al.
-            string rtdir = RuntimeEnvironment.GetRuntimeDirectory();
-            IntPtr path = PySys_GetObject("path");
-            IntPtr item = PyString_FromString(rtdir);
-            PyList_Append(new BorrowedReference(path), item);
-            XDecref(item);
-            AssemblyManager.UpdatePath();
-        }
-
-        /// <summary>
-        /// Initializes the data about platforms.
-        ///
-        /// This must be the last step when initializing the runtime:
-        /// GetManagedString needs to have the cached values for types.
-        /// But it must run before initializing anything outside the runtime
-        /// because those rely on the platform data.
-        /// </summary>
-        private static void InitializePlatformData()
-        {
-            IntPtr op;
-            IntPtr fn;
-            IntPtr platformModule = PyImport_ImportModule("platform");
-            IntPtr emptyTuple = PyTuple_New(0);
->>>>>>> 925c1660
 
             ClearClrModules();
             RemoveClrRootModule();
@@ -913,11 +886,7 @@
         internal static extern int PyRun_SimpleString(string code);
 
         [DllImport(_PythonDll, CallingConvention = CallingConvention.Cdecl)]
-<<<<<<< HEAD
-        internal static extern IntPtr PyRun_String(string code, RunFlagType st, IntPtr globals, IntPtr locals);
-=======
-        internal static extern NewReference PyRun_String(string code, IntPtr st, IntPtr globals, IntPtr locals);
->>>>>>> 925c1660
+        internal static extern NewReference PyRun_String(string code, RunFlagType st, IntPtr globals, IntPtr locals);
 
         [DllImport(_PythonDll, CallingConvention = CallingConvention.Cdecl)]
         internal static extern IntPtr PyEval_EvalCode(IntPtr co, IntPtr globals, IntPtr locals);
