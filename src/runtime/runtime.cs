--- conflicted
+++ resolved
@@ -2017,52 +2017,29 @@
         
         internal static IntPtr _PyType_Lookup(IntPtr type, IntPtr name) => Delegates._PyType_Lookup(type, name);
 
-<<<<<<< HEAD
+        
+        internal static IntPtr PyObject_GenericGetAttr(IntPtr obj, IntPtr name) => Delegates.PyObject_GenericGetAttr(obj, name);
         internal static bool PyType_SUPPORTS_WEAKREFS(IntPtr type)
         {
             return Marshal.ReadIntPtr(type, TypeOffset.tp_weaklistoffset) != IntPtr.Zero;
         }
 
-        [DllImport(_PythonDll, CallingConvention = CallingConvention.Cdecl)]
-        internal static extern IntPtr PyObject_GenericGetAttr(IntPtr obj, IntPtr name);
-=======
-        
-        internal static IntPtr PyObject_GenericGetAttr(IntPtr obj, IntPtr name) => Delegates.PyObject_GenericGetAttr(obj, name);
->>>>>>> d86bf3ce
-
-        
         internal static int PyObject_GenericSetAttr(IntPtr obj, IntPtr name, IntPtr value) => Delegates.PyObject_GenericSetAttr(obj, name, value);
 
-        
         internal static BorrowedReference* _PyObject_GetDictPtr(BorrowedReference obj) => Delegates._PyObject_GetDictPtr(obj);
 
-<<<<<<< HEAD
-        [DllImport(_PythonDll, CallingConvention = CallingConvention.Cdecl)]
-        internal static extern IntPtr _PyObject_GC_Calloc(IntPtr basicsize);
-
-        [DllImport(_PythonDll, CallingConvention = CallingConvention.Cdecl)]
-        internal static extern void PyObject_GC_Del(IntPtr tp);
-=======
-        
         internal static void PyObject_GC_Del(IntPtr tp) => Delegates.PyObject_GC_Del(tp);
->>>>>>> d86bf3ce
-
-        
+
+        internal static IntPtr _PyObject_GC_Calloc(IntPtr basicsize) => Delegates._PyObject_GC_Calloc(basicsize);
+
         internal static void PyObject_GC_Track(IntPtr tp) => Delegates.PyObject_GC_Track(tp);
 
         
         internal static void PyObject_GC_UnTrack(IntPtr tp) => Delegates.PyObject_GC_UnTrack(tp);
-
-<<<<<<< HEAD
-        [DllImport(_PythonDll, CallingConvention = CallingConvention.Cdecl)]
-        internal static extern void PyObject_ClearWeakRefs(IntPtr obj);
-
-        [DllImport(_PythonDll, CallingConvention = CallingConvention.Cdecl)]
-        internal static extern void _PyObject_Dump(IntPtr ob);
-=======
         
         internal static void _PyObject_Dump(IntPtr ob) => Delegates._PyObject_Dump(ob);
->>>>>>> d86bf3ce
+
+        internal static void PyObject_ClearWeakRefs(IntPtr obj) => Delegates.PyObject_ClearWeakRefs(obj);
 
         //====================================================================
         // Python memory API
@@ -2512,9 +2489,11 @@
                 PyObject_GenericSetAttr = (delegate* unmanaged[Cdecl]<IntPtr, IntPtr, IntPtr, int>)GetFunctionByName(nameof(PyObject_GenericSetAttr), GetUnmanagedDll(_PythonDll));
                 _PyObject_GetDictPtr = (delegate* unmanaged[Cdecl]<BorrowedReference, BorrowedReference*>)GetFunctionByName(nameof(_PyObject_GetDictPtr), GetUnmanagedDll(_PythonDll));
                 PyObject_GC_Del = (delegate* unmanaged[Cdecl]<IntPtr, void>)GetFunctionByName(nameof(PyObject_GC_Del), GetUnmanagedDll(_PythonDll));
+                _PyObject_GC_Calloc = (delegate* unmanaged[Cdecl]<IntPtr, IntPtr>)GetFunctionByName(nameof(_PyObject_GC_Calloc), GetUnmanagedDll(_PythonDll));
                 PyObject_GC_Track = (delegate* unmanaged[Cdecl]<IntPtr, void>)GetFunctionByName(nameof(PyObject_GC_Track), GetUnmanagedDll(_PythonDll));
                 PyObject_GC_UnTrack = (delegate* unmanaged[Cdecl]<IntPtr, void>)GetFunctionByName(nameof(PyObject_GC_UnTrack), GetUnmanagedDll(_PythonDll));
                 _PyObject_Dump = (delegate* unmanaged[Cdecl]<IntPtr, void>)GetFunctionByName(nameof(_PyObject_Dump), GetUnmanagedDll(_PythonDll));
+                PyObject_ClearWeakRefs = (delegate* unmanaged[Cdecl]<IntPtr, void>)GetFunctionByName(nameof(PyObject_ClearWeakRefs), GetUnmanagedDll(_PythonDll));
                 PyMem_Malloc = (delegate* unmanaged[Cdecl]<IntPtr, IntPtr>)GetFunctionByName(nameof(PyMem_Malloc), GetUnmanagedDll(_PythonDll));
                 PyMem_Realloc = (delegate* unmanaged[Cdecl]<IntPtr, IntPtr, IntPtr>)GetFunctionByName(nameof(PyMem_Realloc), GetUnmanagedDll(_PythonDll));
                 PyMem_Free = (delegate* unmanaged[Cdecl]<IntPtr, void>)GetFunctionByName(nameof(PyMem_Free), GetUnmanagedDll(_PythonDll));
@@ -2777,9 +2756,11 @@
             internal static delegate* unmanaged[Cdecl]<IntPtr, IntPtr, IntPtr, int> PyObject_GenericSetAttr { get; }
             internal static delegate* unmanaged[Cdecl]<BorrowedReference, BorrowedReference*> _PyObject_GetDictPtr { get; }
             internal static delegate* unmanaged[Cdecl]<IntPtr, void> PyObject_GC_Del { get; }
+            internal static delegate* unmanaged[Cdecl]<IntPtr, IntPtr> _PyObject_GC_Calloc { get; }
             internal static delegate* unmanaged[Cdecl]<IntPtr, void> PyObject_GC_Track { get; }
             internal static delegate* unmanaged[Cdecl]<IntPtr, void> PyObject_GC_UnTrack { get; }
             internal static delegate* unmanaged[Cdecl]<IntPtr, void> _PyObject_Dump { get; }
+            internal static delegate* unmanaged[Cdecl]<IntPtr, void> PyObject_ClearWeakRefs { get; }
             internal static delegate* unmanaged[Cdecl]<IntPtr, IntPtr> PyMem_Malloc { get; }
             internal static delegate* unmanaged[Cdecl]<IntPtr, IntPtr, IntPtr> PyMem_Realloc { get; }
             internal static delegate* unmanaged[Cdecl]<IntPtr, void> PyMem_Free { get; }
