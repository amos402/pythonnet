using System;
using System.Collections;
using System.Collections.Generic;
using System.Reflection;
using System.Runtime.InteropServices;
using System.Security;

namespace Python.Runtime
{
    /// <summary>
    /// The ClassManager is responsible for creating and managing instances
    /// that implement the Python type objects that reflect managed classes.
    /// Each managed type reflected to Python is represented by an instance
    /// of a concrete subclass of ClassBase. Each instance is associated with
    /// a generated Python type object, whose slots point to static methods
    /// of the managed instance's class.
    /// </summary>
    internal class ClassManager
    {
        private static Dictionary<Type, ClassBase> cache;
        private static Type dtype;

        private ClassManager()
        {
        }

        static ClassManager()
        {
            cache = new Dictionary<Type, ClassBase>(128);
            // SEE: https://msdn.microsoft.com/en-us/library/96b1ayy4(v=vs.100).aspx
            // ""All delegates inherit from MulticastDelegate, which inherits from Delegate.""
            // Was Delegate, which caused a null MethodInfo returned from GetMethode("Invoke")
            // and crashed on Linux under Mono.
            dtype = typeof(MulticastDelegate);
        }

<<<<<<< HEAD
        internal static void Shutdown()
        {
            foreach (var item in cache.Values)
            {
                Runtime.XDecref(item.pyHandle);
            }
            cache.Clear();
=======
        public static void Reset()
        {
            cache = new Dictionary<Type, ClassBase>(128);
>>>>>>> 93a8c837
        }

        /// <summary>
        /// Return the ClassBase-derived instance that implements a particular
        /// reflected managed type, creating it if it doesn't yet exist.
        /// </summary>
        internal static ClassBase GetClass(Type type)
        {
            ClassBase cb = null;
            cache.TryGetValue(type, out cb);
            if (cb != null)
            {
                return cb;
            }
            cb = CreateClass(type);
            cache.Add(type, cb);
            // Initialize the object later, as this might call this GetClass method
            // recursively (for example when a nested class inherits its declaring class...)
            InitClassBase(type, cb);
            return cb;
        }


        /// <summary>
        /// Create a new ClassBase-derived instance that implements a reflected
        /// managed type. The new object will be associated with a generated
        /// Python type object.
        /// </summary>
        private static ClassBase CreateClass(Type type)
        {
            // Next, select the appropriate managed implementation class.
            // Different kinds of types, such as array types or interface
            // types, want to vary certain implementation details to make
            // sure that the type semantics are consistent in Python.

            ClassBase impl;

            // Check to see if the given type extends System.Exception. This
            // lets us check once (vs. on every lookup) in case we need to
            // wrap Exception-derived types in old-style classes

            if (type.ContainsGenericParameters)
            {
                impl = new GenericType(type);
            }

            else if (type.IsSubclassOf(dtype))
            {
                impl = new DelegateObject(type);
            }

            else if (type.IsArray)
            {
                impl = new ArrayObject(type);
            }

            else if (type.IsInterface)
            {
                impl = new InterfaceObject(type);
            }

            else if (type == typeof(Exception) ||
                     type.IsSubclassOf(typeof(Exception)))
            {
                impl = new ExceptionClassObject(type);
            }

            else if (null != type.GetField("__pyobj__"))
            {
                impl = new ClassDerivedObject(type);
            }

            else
            {
                impl = new ClassObject(type);
            }


            return impl;
        }

        private static void InitClassBase(Type type, ClassBase impl)
        {
            // First, we introspect the managed type and build some class
            // information, including generating the member descriptors
            // that we'll be putting in the Python class __dict__.

            ClassInfo info = GetClassInfo(type);

            impl.indexer = info.indexer;

            // Now we allocate the Python type object to reflect the given
            // managed type, filling the Python type slots with thunks that
            // point to the managed methods providing the implementation.


            IntPtr tp = TypeManager.GetTypeHandle(impl, type);
            impl.tpHandle = tp;

            // Finally, initialize the class __dict__ and return the object.
            IntPtr dict = Marshal.ReadIntPtr(tp, TypeOffset.tp_dict);


            IDictionaryEnumerator iter = info.members.GetEnumerator();
            while (iter.MoveNext())
            {
                var item = (ManagedType)iter.Value;
                var name = (string)iter.Key;
                Runtime.PyDict_SetItemString(dict, name, item.pyHandle);
                // info.members are already useless
                Runtime.Py_DecRef(item.pyHandle);
            }

            // If class has constructors, generate an __doc__ attribute.
            IntPtr doc = IntPtr.Zero;
            Type marker = typeof(DocStringAttribute);
            var attrs = (Attribute[])type.GetCustomAttributes(marker, false);
            if (attrs.Length == 0)
            {
                doc = IntPtr.Zero;
            }
            else
            {
                var attr = (DocStringAttribute)attrs[0];
                string docStr = attr.DocString;
                doc = Runtime.PyString_FromString(docStr);
                Runtime.PyDict_SetItemString(dict, "__doc__", doc);
                Runtime.XDecref(doc);
            }

            var co = impl as ClassObject;
            // If this is a ClassObject AND it has constructors, generate a __doc__ attribute.
            // required that the ClassObject.ctors be changed to internal
            if (co != null)
            {
                if (co.ctors.Length > 0)
                {
                    // Implement Overloads on the class object
                    if (!CLRModule._SuppressOverloads)
                    {
                        var ctors = new ConstructorBinding(type, tp, co.binder);
                        // ExtensionType types are untracked, so don't Incref() them.
                        // TODO: deprecate __overloads__ soon...
                        Runtime.PyDict_SetItemString(dict, "__overloads__", ctors.pyHandle);
                        Runtime.PyDict_SetItemString(dict, "Overloads", ctors.pyHandle);
                        Runtime.Py_DecRef(ctors.pyHandle);
                    }

                    // don't generate the docstring if one was already set from a DocStringAttribute.
                    if (!CLRModule._SuppressDocs && doc == IntPtr.Zero)
                    {
                        doc = co.GetDocString();
                        Runtime.PyDict_SetItemString(dict, "__doc__", doc);
                        Runtime.XDecref(doc);
                    }
                }
            }
        }

        private static ClassInfo GetClassInfo(Type type)
        {
            var ci = new ClassInfo(type);
            var methods = new Hashtable();
            ArrayList list;
            MethodInfo meth;
            ManagedType ob;
            string name;
            object item;
            Type tp;
            int i, n;

            // This is complicated because inheritance in Python is name
            // based. We can't just find DeclaredOnly members, because we
            // could have a base class A that defines two overloads of a
            // method and a class B that defines two more. The name-based
            // descriptor Python will find needs to know about inherited
            // overloads as well as those declared on the sub class.
            BindingFlags flags = BindingFlags.Static |
                                 BindingFlags.Instance |
                                 BindingFlags.Public |
                                 BindingFlags.NonPublic;

            MemberInfo[] info = type.GetMembers(flags);
            var local = new Hashtable();
            var items = new ArrayList();
            MemberInfo m;

            // Loop through once to find out which names are declared
            for (i = 0; i < info.Length; i++)
            {
                m = info[i];
                if (m.DeclaringType == type)
                {
                    local[m.Name] = 1;
                }
            }

            // Now again to filter w/o losing overloaded member info
            for (i = 0; i < info.Length; i++)
            {
                m = info[i];
                if (local[m.Name] != null)
                {
                    items.Add(m);
                }
            }

            if (type.IsInterface)
            {
                // Interface inheritance seems to be a different animal:
                // more contractual, less structural.  Thus, a Type that
                // represents an interface that inherits from another
                // interface does not return the inherited interface's
                // methods in GetMembers. For example ICollection inherits
                // from IEnumerable, but ICollection's GetMemebers does not
                // return GetEnumerator.
                //
                // Not sure if this is the correct way to fix this, but it
                // seems to work. Thanks to Bruce Dodson for the fix.

                Type[] inheritedInterfaces = type.GetInterfaces();

                for (i = 0; i < inheritedInterfaces.Length; ++i)
                {
                    Type inheritedType = inheritedInterfaces[i];
                    MemberInfo[] imembers = inheritedType.GetMembers(flags);
                    for (n = 0; n < imembers.Length; n++)
                    {
                        m = imembers[n];
                        if (local[m.Name] == null)
                        {
                            items.Add(m);
                        }
                    }
                }
            }

            for (i = 0; i < items.Count; i++)
            {
                var mi = (MemberInfo)items[i];

                switch (mi.MemberType)
                {
                    case MemberTypes.Method:
                        meth = (MethodInfo)mi;
                        if (!(meth.IsPublic || meth.IsFamily ||
                              meth.IsFamilyOrAssembly))
                        {
                            continue;
                        }
                        name = meth.Name;
                        item = methods[name];
                        if (item == null)
                        {
                            item = methods[name] = new ArrayList();
                        }
                        list = (ArrayList)item;
                        list.Add(meth);
                        continue;

                    case MemberTypes.Property:
                        var pi = (PropertyInfo)mi;

                        MethodInfo mm = null;
                        try
                        {
                            mm = pi.GetGetMethod(true);
                            if (mm == null)
                            {
                                mm = pi.GetSetMethod(true);
                            }
                        }
                        catch (SecurityException)
                        {
                            // GetGetMethod may try to get a method protected by
                            // StrongNameIdentityPermission - effectively private.
                            continue;
                        }

                        if (mm == null)
                        {
                            continue;
                        }

                        if (!(mm.IsPublic || mm.IsFamily || mm.IsFamilyOrAssembly))
                        {
                            continue;
                        }

                        // Check for indexer
                        ParameterInfo[] args = pi.GetIndexParameters();
                        if (args.GetLength(0) > 0)
                        {
                            Indexer idx = ci.indexer;
                            if (idx == null)
                            {
                                ci.indexer = new Indexer();
                                idx = ci.indexer;
                            }
                            idx.AddProperty(pi);
                            continue;
                        }

                        ob = new PropertyObject(pi);
                        ci.members[pi.Name] = ob;
                        continue;

                    case MemberTypes.Field:
                        var fi = (FieldInfo)mi;
                        if (!(fi.IsPublic || fi.IsFamily || fi.IsFamilyOrAssembly))
                        {
                            continue;
                        }
                        ob = new FieldObject(fi);
                        ci.members[mi.Name] = ob;
                        continue;

                    case MemberTypes.Event:
                        var ei = (EventInfo)mi;
                        MethodInfo me = ei.GetAddMethod(true);
                        if (!(me.IsPublic || me.IsFamily || me.IsFamilyOrAssembly))
                        {
                            continue;
                        }
                        ob = new EventObject(ei);
                        ci.members[ei.Name] = ob;
                        continue;

                    case MemberTypes.NestedType:
                        tp = (Type)mi;
                        if (!(tp.IsNestedPublic || tp.IsNestedFamily ||
                              tp.IsNestedFamORAssem))
                        {
                            continue;
                        }
                        // Note the given instance might be uninitialized
                        ob = GetClass(tp);
                        ci.members[mi.Name] = ob;
                        continue;
                }
            }

            IDictionaryEnumerator iter = methods.GetEnumerator();

            while (iter.MoveNext())
            {
                name = (string)iter.Key;
                list = (ArrayList)iter.Value;

                var mlist = (MethodInfo[])list.ToArray(typeof(MethodInfo));

                ob = new MethodObject(type, name, mlist);
                ci.members[name] = ob;
            }

            return ci;
        }
    }


    internal class ClassInfo
    {
        public Indexer indexer;
        public Hashtable members;

        internal ClassInfo(Type t)
        {
            members = new Hashtable();
            indexer = null;
        }
    }
}<|MERGE_RESOLUTION|>--- conflicted
+++ resolved
@@ -34,7 +34,6 @@
             dtype = typeof(MulticastDelegate);
         }
 
-<<<<<<< HEAD
         internal static void Shutdown()
         {
             foreach (var item in cache.Values)
@@ -42,11 +41,11 @@
                 Runtime.XDecref(item.pyHandle);
             }
             cache.Clear();
-=======
+        }
+
         public static void Reset()
         {
             cache = new Dictionary<Type, ClassBase>(128);
->>>>>>> 93a8c837
         }
 
         /// <summary>
