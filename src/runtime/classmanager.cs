--- conflicted
+++ resolved
@@ -531,10 +531,7 @@
                         }
                         // Note the given instance might be uninitialized
                         ob = GetClass(tp);
-<<<<<<< HEAD
-=======
                         // GetClass returns a Borrowed ref. ci.members owns the reference.
->>>>>>> d86bf3ce
                         ob.IncrRefCount();
                         ci.members[mi.Name] = ob;
                         continue;
