using System;
using System.Collections.Generic;
using System.IO;
using System.Reflection;
using System.Runtime.InteropServices;

namespace Python.Runtime
{
    /// <summary>
    /// Implements a Python type that provides access to CLR namespaces. The
    /// type behaves like a Python module, and can contain other sub-modules.
    /// </summary>
    internal class ModuleObject : ExtensionType
    {
        private Dictionary<string, ManagedType> cache;
        internal string moduleName;
        internal IntPtr dict;
        protected string _namespace;

        public ModuleObject(string name)
        {
            if (name == string.Empty)
            {
                throw new ArgumentException("Name must not be empty!");
            }
            moduleName = name;
            cache = new Dictionary<string, ManagedType>();
            _namespace = name;

            // Use the filename from any of the assemblies just so there's something for
            // anything that expects __file__ to be set.
            var filename = "unknown";
            var docstring = "Namespace containing types from the following assemblies:\n\n";
            foreach (Assembly a in AssemblyManager.GetAssemblies(name))
            {
                if (!a.IsDynamic && a.Location != null)
                {
                    filename = a.Location;
                }
                docstring += "- " + a.FullName + "\n";
            }

            dict = Runtime.PyDict_New();
            IntPtr pyname = Runtime.PyString_FromString(moduleName);
            IntPtr pyfilename = Runtime.PyString_FromString(filename);
            IntPtr pydocstring = Runtime.PyString_FromString(docstring);
            IntPtr pycls = TypeManager.GetTypeHandle(GetType());
            Runtime.PyDict_SetItemString(dict, "__name__", pyname);
            Runtime.PyDict_SetItemString(dict, "__file__", pyfilename);
            Runtime.PyDict_SetItemString(dict, "__doc__", pydocstring);
            Runtime.PyDict_SetItemString(dict, "__class__", pycls);
            Runtime.XDecref(pyname);
            Runtime.XDecref(pyfilename);
            Runtime.XDecref(pydocstring);

            Marshal.WriteIntPtr(pyHandle, ObjectOffset.DictOffset(pyHandle), dict);

            InitializeModuleMembers();
        }


        /// <summary>
        /// Returns a ClassBase object representing a type that appears in
        /// this module's namespace or a ModuleObject representing a child
        /// namespace (or null if the name is not found). This method does
        /// not increment the Python refcount of the returned object.
        /// </summary>
        public ManagedType GetAttribute(string name, bool guess)
        {
            ManagedType cached = null;
            cache.TryGetValue(name, out cached);
            if (cached != null)
            {
                return cached;
            }

            ModuleObject m;
            ClassBase c;
            Type type;

            //if (AssemblyManager.IsValidNamespace(name))
            //{
            //    IntPtr py_mod_name = Runtime.PyString_FromString(name);
            //    IntPtr modules = Runtime.PyImport_GetModuleDict();
            //    IntPtr module = Runtime.PyDict_GetItem(modules, py_mod_name);
            //    if (module != IntPtr.Zero)
            //        return (ManagedType)this;
            //    return null;
            //}

            string qname = _namespace == string.Empty
                ? name
                : _namespace + "." + name;

            // If the fully-qualified name of the requested attribute is
            // a namespace exported by a currently loaded assembly, return
            // a new ModuleObject representing that namespace.
            if (AssemblyManager.IsValidNamespace(qname))
            {
                m = new ModuleObject(qname);
                StoreAttribute(name, m);
                Runtime.Py_DecRef(m.pyHandle);
                return m;
            }

            // Look for a type in the current namespace. Note that this
            // includes types, delegates, enums, interfaces and structs.
            // Only public namespace members are exposed to Python.
            type = AssemblyManager.LookupType(qname);
            if (type != null)
            {
                if (!type.IsPublic)
                {
                    return null;
                }
                c = ClassManager.GetClass(type);
                StoreAttribute(name, c);
                return c;
            }

            // This is a little repetitive, but it ensures that the right
            // thing happens with implicit assembly loading at a reasonable
            // cost. Ask the AssemblyManager to do implicit loading for each
            // of the steps in the qualified name, then try it again.
            bool ignore = name.StartsWith("__");
            if (AssemblyManager.LoadImplicit(qname, !ignore))
            {
                if (AssemblyManager.IsValidNamespace(qname))
                {
                    m = new ModuleObject(qname);
                    StoreAttribute(name, m);
                    Runtime.Py_DecRef(m.pyHandle);
                    return m;
                }

                type = AssemblyManager.LookupType(qname);
                if (type != null)
                {
                    if (!type.IsPublic)
                    {
                        return null;
                    }
                    c = ClassManager.GetClass(type);
                    StoreAttribute(name, c);
                    return c;
                }
            }

            // We didn't find the name, so we may need to see if there is a
            // generic type with this base name. If so, we'll go ahead and
            // return it. Note that we store the mapping of the unmangled
            // name to generic type -  it is technically possible that some
            // future assembly load could contribute a non-generic type to
            // the current namespace with the given basename, but unlikely
            // enough to complicate the implementation for now.
            if (guess)
            {
                string gname = GenericUtil.GenericNameForBaseName(_namespace, name);
                if (gname != null)
                {
                    ManagedType o = GetAttribute(gname, false);
                    if (o != null)
                    {
                        StoreAttribute(name, o);
                        return o;
                    }
                }
            }

            return null;
        }


        /// <summary>
        /// Stores an attribute in the instance dict for future lookups.
        /// </summary>
        private void StoreAttribute(string name, ManagedType ob)
        {
            if (Runtime.PyDict_SetItemString(dict, name, ob.pyHandle) != 0)
            {
                throw new PythonException();
            }
            cache[name] = ob;
        }


        /// <summary>
        /// Preloads all currently-known names for the module namespace. This
        /// can be called multiple times, to add names from assemblies that
        /// may have been loaded since the last call to the method.
        /// </summary>
        public void LoadNames()
        {
            ManagedType m = null;
            foreach (string name in AssemblyManager.GetNames(_namespace))
            {
                cache.TryGetValue(name, out m);
                if (m != null)
                {
                    continue;
                }
                IntPtr attr = Runtime.PyDict_GetItemString(dict, name);
                // If __dict__ has already set a custom property, skip it.
                if (attr != IntPtr.Zero)
                {
                    continue;
                }
                GetAttribute(name, true);
            }
        }

        /// <summary>
        /// Initialize module level functions and attributes
        /// </summary>
        internal void InitializeModuleMembers()
        {
            Type funcmarker = typeof(ModuleFunctionAttribute);
            Type propmarker = typeof(ModulePropertyAttribute);
            Type ftmarker = typeof(ForbidPythonThreadsAttribute);
            Type type = GetType();

            BindingFlags flags = BindingFlags.Public | BindingFlags.Static;

            while (type != null)
            {
                MethodInfo[] methods = type.GetMethods(flags);
                foreach (MethodInfo method in methods)
                {
                    object[] attrs = method.GetCustomAttributes(funcmarker, false);
                    object[] forbid = method.GetCustomAttributes(ftmarker, false);
                    bool allow_threads = forbid.Length == 0;
                    if (attrs.Length > 0)
                    {
                        string name = method.Name;
                        var mi = new MethodInfo[1];
                        mi[0] = method;
                        var m = new ModuleFunctionObject(type, name, mi, allow_threads);
                        StoreAttribute(name, m);
                        Runtime.Py_DecRef(m.pyHandle);
                    }
                }

                PropertyInfo[] properties = type.GetProperties();
                foreach (PropertyInfo property in properties)
                {
                    object[] attrs = property.GetCustomAttributes(propmarker, false);
                    if (attrs.Length > 0)
                    {
                        string name = property.Name;
                        var p = new ModulePropertyObject(property);
                        StoreAttribute(name, p);
                        Runtime.Py_DecRef(p.pyHandle);
                    }
                }
                type = type.BaseType;
            }
        }


        /// <summary>
        /// ModuleObject __getattribute__ implementation. Module attributes
        /// are always either classes or sub-modules representing subordinate
        /// namespaces. CLR modules implement a lazy pattern - the sub-modules
        /// and classes are created when accessed and cached for future use.
        /// </summary>
        public static IntPtr tp_getattro(IntPtr ob, IntPtr key)
        {
            var self = (ModuleObject)GetManagedObject(ob);

            if (!Runtime.PyString_Check(key))
            {
                Exceptions.SetError(Exceptions.TypeError, "string expected");
                return IntPtr.Zero;
            }

            IntPtr op = Runtime.PyDict_GetItem(self.dict, key);
            if (op != IntPtr.Zero)
            {
                Runtime.XIncref(op);
                return op;
            }

            string name = Runtime.GetManagedString(key);
            if (name == "__dict__")
            {
                Runtime.XIncref(self.dict);
                return self.dict;
            }

            ManagedType attr = self.GetAttribute(name, true);

            if (attr == null)
            {
                Exceptions.SetError(Exceptions.AttributeError, name);
                return IntPtr.Zero;
            }

            Runtime.XIncref(attr.pyHandle);
            return attr.pyHandle;
        }

        /// <summary>
        /// ModuleObject __repr__ implementation.
        /// </summary>
        public static IntPtr tp_repr(IntPtr ob)
        {
            var self = (ModuleObject)GetManagedObject(ob);
            return Runtime.PyString_FromString($"<module '{self.moduleName}'>");
        }
    }

    /// <summary>
    /// The CLR module is the root handler used by the magic import hook
    /// to import assemblies. It has a fixed module name "clr" and doesn't
    /// provide a namespace.
    /// </summary>
    internal class CLRModule : ModuleObject
    {
        protected static bool hacked = false;
        protected static bool interactive_preload = true;
        internal static bool preload;
        // XXX Test performance of new features //
        internal static bool _SuppressDocs = false;
        internal static bool _SuppressOverloads = false;

        public CLRModule() : base("clr")
        {
            _namespace = string.Empty;

            // This hackery is required in order to allow a plain Python to
            // import the managed runtime via the CLR bootstrapper module.
            // The standard Python machinery in control at the time of the
            // import requires the module to pass PyModule_Check. :(
            if (!hacked)
            {
                IntPtr type = tpHandle;
                IntPtr mro = Marshal.ReadIntPtr(type, TypeOffset.tp_mro);
                IntPtr ext = Runtime.ExtendTuple(mro, Runtime.PyModuleType);
                Marshal.WriteIntPtr(type, TypeOffset.tp_mro, ext);
                Runtime.XDecref(mro);
                hacked = true;
            }
        }

<<<<<<< HEAD
        internal static void ResetFlags()
=======
        public static void Reset()
>>>>>>> 93a8c837
        {
            hacked = false;
            interactive_preload = true;
            preload = false;
<<<<<<< HEAD
=======

            // XXX Test performance of new features //
>>>>>>> 93a8c837
            _SuppressDocs = false;
            _SuppressOverloads = false;
        }

        /// <summary>
        /// The initializing of the preload hook has to happen as late as
        /// possible since sys.ps1 is created after the CLR module is
        /// created.
        /// </summary>
        internal void InitializePreload()
        {
            if (interactive_preload)
            {
                interactive_preload = false;
                if (Runtime.PySys_GetObject("ps1") != IntPtr.Zero)
                {
                    preload = true;
                }
                else
                {
                    Exceptions.Clear();
                    preload = false;
                }
            }
        }

        [ModuleFunction]
        public static bool getPreload()
        {
            return preload;
        }

        [ModuleFunction]
        public static void setPreload(bool preloadFlag)
        {
            preload = preloadFlag;
        }

        //[ModuleProperty]
        public static bool SuppressDocs
        {
            get { return _SuppressDocs; }
            set { _SuppressDocs = value; }
        }

        //[ModuleProperty]
        public static bool SuppressOverloads
        {
            get { return _SuppressOverloads; }
            set { _SuppressOverloads = value; }
        }

        [ModuleFunction]
        [ForbidPythonThreads]
        public static Assembly AddReference(string name)
        {
            AssemblyManager.UpdatePath();
            Assembly assembly = null;
            assembly = AssemblyManager.FindLoadedAssembly(name);
            if (assembly == null)
            {
                assembly = AssemblyManager.LoadAssemblyPath(name);
            }
            if (assembly == null)
            {
                assembly = AssemblyManager.LoadAssembly(name);
            }
            if (assembly == null)
            {
                assembly = AssemblyManager.LoadAssemblyFullPath(name);
            }
            if (System.IO.File.Exists(name))
            {
                var zone = System.Security.Policy.Zone.CreateFromUrl(name);
                if (zone.SecurityZone != System.Security.SecurityZone.MyComputer)
                {
                     throw new Exception($"File is blocked (NTFS Security)");
                }
            }
            if (assembly == null)
            {
                throw new FileNotFoundException($"Unable to find assembly '{name}'.");
            }

            return assembly;
        }

        /// <summary>
        /// Get a Type instance for a class object.
        /// clr.GetClrType(IComparable) gives you the Type for IComparable,
        /// that you can e.g. perform reflection on. Similar to typeof(IComparable) in C#
        /// or clr.GetClrType(IComparable) in IronPython.
        ///
        /// </summary>
        /// <param name="type"></param>
        /// <returns>The Type object</returns>

        [ModuleFunction]
        [ForbidPythonThreads]
        public static Type GetClrType(Type type)
        {
            return type;
        }

        [ModuleFunction]
        [ForbidPythonThreads]
        public static string FindAssembly(string name)
        {
            AssemblyManager.UpdatePath();
            return AssemblyManager.FindAssembly(name);
        }

        [ModuleFunction]
        public static string[] ListAssemblies(bool verbose)
        {
            AssemblyName[] assnames = AssemblyManager.ListAssemblies();
            var names = new string[assnames.Length];
            for (var i = 0; i < assnames.Length; i++)
            {
                if (verbose)
                {
                    names[i] = assnames[i].FullName;
                }
                else
                {
                    names[i] = assnames[i].Name;
                }
            }
            return names;
        }

        [ModuleFunction]
        public static int _AtExit()
        {
            return Runtime.AtExit();
        }
    }
}<|MERGE_RESOLUTION|>--- conflicted
+++ resolved
@@ -342,20 +342,13 @@
             }
         }
 
-<<<<<<< HEAD
-        internal static void ResetFlags()
-=======
         public static void Reset()
->>>>>>> 93a8c837
         {
             hacked = false;
             interactive_preload = true;
             preload = false;
-<<<<<<< HEAD
-=======
 
             // XXX Test performance of new features //
->>>>>>> 93a8c837
             _SuppressDocs = false;
             _SuppressOverloads = false;
         }
