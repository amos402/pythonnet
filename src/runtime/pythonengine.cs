using System;
using System.Collections.Generic;
using System.Diagnostics;
using System.IO;
using System.Linq;
using System.Reflection;
using System.Runtime.InteropServices;

namespace Python.Runtime
{
    /// <summary>
    /// This class provides the public interface of the Python runtime.
    /// </summary>
    public class PythonEngine : IDisposable
    {
        private const int NUM_GENERATIONS = 3;

        private static DelegateManager delegateManager;
        private static bool initialized;
        private static IntPtr _pythonHome = IntPtr.Zero;
        private static IntPtr _programName = IntPtr.Zero;
        private static IntPtr _pythonPath = IntPtr.Zero;
        private static IntPtr _refChain = IntPtr.Zero;
        private static IntPtr[] _generations;


        public PythonEngine()
        {
            Initialize();
        }

        public PythonEngine(params string[] args)
        {
            Initialize(args);
        }

        public PythonEngine(IEnumerable<string> args)
        {
            Initialize(args);
        }

        public void Dispose()
        {
            Shutdown();
        }

        public static bool IsInitialized
        {
            get { return initialized; }
        }

        internal static DelegateManager DelegateManager
        {
            get
            {
                if (delegateManager == null)
                {
                    throw new InvalidOperationException(
                        "DelegateManager has not yet been initialized using Python.Runtime.PythonEngine.Initialize().");
                }
                return delegateManager;
            }
        }

        public static string ProgramName
        {
            get
            {
                IntPtr p = Runtime.Py_GetProgramName();
                return UcsMarshaler.PtrToPy3UnicodePy2String(p) ?? "";
            }
            set
            {
                Marshal.FreeHGlobal(_programName);
                _programName = UcsMarshaler.Py3UnicodePy2StringtoPtr(value);
                Runtime.Py_SetProgramName(_programName);
            }
        }

        public static string PythonHome
        {
            get
            {
                IntPtr p = Runtime.Py_GetPythonHome();
                return UcsMarshaler.PtrToPy3UnicodePy2String(p) ?? "";
            }
            set
            {
                Marshal.FreeHGlobal(_pythonHome);
                _pythonHome = UcsMarshaler.Py3UnicodePy2StringtoPtr(value);
                Runtime.Py_SetPythonHome(_pythonHome);
            }
        }

        public static string PythonPath
        {
            get
            {
                IntPtr p = Runtime.Py_GetPath();
                return UcsMarshaler.PtrToPy3UnicodePy2String(p) ?? "";
            }
            set
            {
                if (Runtime.IsPython2)
                {
                    throw new NotSupportedException("Set PythonPath not supported on Python 2");
                }
                Marshal.FreeHGlobal(_pythonPath);
                _pythonPath = UcsMarshaler.Py3UnicodePy2StringtoPtr(value);
                Runtime.Py_SetPath(_pythonPath);
            }
        }

        public static string Version
        {
            get { return Marshal.PtrToStringAnsi(Runtime.Py_GetVersion()); }
        }

        public static string BuildInfo
        {
            get { return Marshal.PtrToStringAnsi(Runtime.Py_GetBuildInfo()); }
        }

        public static string Platform
        {
            get { return Marshal.PtrToStringAnsi(Runtime.Py_GetPlatform()); }
        }

        public static string Copyright
        {
            get { return Marshal.PtrToStringAnsi(Runtime.Py_GetCopyright()); }
        }

        public static string Compiler
        {
            get { return Marshal.PtrToStringAnsi(Runtime.Py_GetCompiler()); }
        }

        public static int RunSimpleString(string code)
        {
            return Runtime.PyRun_SimpleString(code);
        }

        public static void Initialize()
        {
            Initialize(setSysArgv: true);
        }

        public static void Initialize(bool setSysArgv = true, bool initSigs = false)
        {
            Initialize(Enumerable.Empty<string>(), setSysArgv: setSysArgv, initSigs: initSigs);
        }

        /// <summary>
        /// Initialize Method
        /// </summary>
        /// <remarks>
        /// Initialize the Python runtime. It is safe to call this method
        /// more than once, though initialization will only happen on the
        /// first call. It is *not* necessary to hold the Python global
        /// interpreter lock (GIL) to call this method.
        /// initSigs can be set to 1 to do default python signal configuration. This will override the way signals are handled by the application.
        /// </remarks>
        public static void Initialize(IEnumerable<string> args, bool setSysArgv = true, bool initSigs = false)
        {
            if (!initialized)
            {
                // Creating the delegateManager MUST happen before Runtime.Initialize
                // is called. If it happens afterwards, DelegateManager's CodeGenerator
                // throws an exception in its ctor.  This exception is eaten somehow
                // during an initial "import clr", and the world ends shortly thereafter.
                // This is probably masking some bad mojo happening somewhere in Runtime.Initialize().
                delegateManager = new DelegateManager();
                Runtime.Initialize(initSigs);
                initialized = true;
                Exceptions.Clear();

<<<<<<< HEAD
                _generations = GetGCGenerations();
#if PYTHON_WITH_PYDEBUG
                _refChain = GetRefChainHead();
#endif
=======
                // Make sure we clean up properly on app domain unload.
                AppDomain.CurrentDomain.DomainUnload += OnDomainUnload;

                // Remember to shut down the runtime.
                AddShutdownHandler(Runtime.Shutdown);

                // The global scope gets used implicitly quite early on, remember
                // to clear it out when we shut down.
                AddShutdownHandler(PyScopeManager.Global.Clear);

>>>>>>> 93a8c837
                if (setSysArgv)
                {
                    Py.SetArgv(args);
                }

                // register the atexit callback (this doesn't use Py_AtExit as the C atexit
                // callbacks are called after python is fully finalized but the python ones
                // are called while the python engine is still running).
                string code =
                    "import atexit, clr\n" +
                    "atexit.register(clr._AtExit)\n";
                PythonEngine.Exec(code);

                // Load the clr.py resource into the clr module
                IntPtr clr = Python.Runtime.ImportHook.GetCLRModule();
                IntPtr clr_dict = Runtime.PyModule_GetDict(clr);

                var locals = new PyDict();
                try
                {
                    IntPtr module = Runtime.PyImport_AddModule("clr._extras");
                    IntPtr module_globals = Runtime.PyModule_GetDict(module);
                    IntPtr builtins = Runtime.PyEval_GetBuiltins();
                    Runtime.PyDict_SetItemString(module_globals, "__builtins__", builtins);

                    Assembly assembly = Assembly.GetExecutingAssembly();
                    using (Stream stream = assembly.GetManifestResourceStream("clr.py"))
                    using (var reader = new StreamReader(stream))
                    {
                        // add the contents of clr.py to the module
                        string clr_py = reader.ReadToEnd();
                        Exec(clr_py, module_globals, locals.Handle);
                    }

                    // add the imported module to the clr module, and copy the API functions
                    // and decorators into the main clr module.
                    Runtime.PyDict_SetItemString(clr_dict, "_extras", module);
                    foreach (PyObject key in locals.Keys())
                    {
                        if (!key.ToString().StartsWith("_") || key.ToString().Equals("__version__"))
                        {
                            PyObject value = locals[key];
                            Runtime.PyDict_SetItem(clr_dict, key.Handle, value.Handle);
                            value.Dispose();
                        }
                        key.Dispose();
                    }
                }
                finally
                {
                    locals.Dispose();
                }
            }
        }

        static void OnDomainUnload(object _, EventArgs __)
        {
            Shutdown();
        }

        /// <summary>
        /// A helper to perform initialization from the context of an active
        /// CPython interpreter process - this bootstraps the managed runtime
        /// when it is imported by the CLR extension module.
        /// </summary>
#if PYTHON3
        public static IntPtr InitExt()
#elif PYTHON2
        public static void InitExt()
#endif
        {
            try
            {
                Initialize(setSysArgv: false);

                // Trickery - when the import hook is installed into an already
                // running Python, the standard import machinery is still in
                // control for the duration of the import that caused bootstrap.
                //
                // That is problematic because the std machinery tries to get
                // sub-names directly from the module __dict__ rather than going
                // through our module object's getattr hook. This workaround is
                // evil ;) We essentially climb up the stack looking for the
                // import that caused the bootstrap to happen, then re-execute
                // the import explicitly after our hook has been installed. By
                // doing this, the original outer import should work correctly.
                //
                // Note that this is only needed during the execution of the
                // first import that installs the CLR import hook. This hack
                // still doesn't work if you use the interactive interpreter,
                // since there is no line info to get the import line ;(

                string code =
                    "import traceback\n" +
                    "for item in traceback.extract_stack():\n" +
                    "    line = item[3]\n" +
                    "    if line is not None:\n" +
                    "        if line.startswith('import CLR') or \\\n" +
                    "           line.startswith('import clr') or \\\n" +
                    "           line.startswith('from clr') or \\\n" +
                    "           line.startswith('from CLR'):\n" +
                    "            exec(line)\n" +
                    "            break\n";

                PythonEngine.Exec(code);
            }
            catch (PythonException e)
            {
                e.Restore();
#if PYTHON3
                return IntPtr.Zero;
#endif
            }

#if PYTHON3
            return Python.Runtime.ImportHook.GetCLRModule();
#endif
        }

        /// <summary>
        /// Shutdown Method
        /// </summary>
        /// <remarks>
        /// Shutdown and release resources held by the Python runtime. The
        /// Python runtime can no longer be used in the current process
        /// after calling the Shutdown method.
        /// </remarks>
        public static void Shutdown()
        {
            if (initialized)
            {
                PyScopeManager.Global.Clear();
                
                // If the shutdown handlers trigger a domain unload,
                // don't call shutdown again.
                AppDomain.CurrentDomain.DomainUnload -= OnDomainUnload;

                ExecuteShutdownHandlers();

<<<<<<< HEAD
                Runtime.Shutdown();
                ResetGC();
=======
>>>>>>> 93a8c837
                initialized = false;
            }
        }

        /// <summary>
        /// Called when the engine is shut down.
        ///
        /// Shutdown handlers are run in reverse order they were added, so that
        /// resources available when running a shutdown handler are the same as
        /// what was available when it was added.
        /// </summary>
        public delegate void ShutdownHandler();

        static List<ShutdownHandler> ShutdownHandlers = new List<ShutdownHandler>();

        /// <summary>
        /// Add a function to be called when the engine is shut down.
        ///
        /// Shutdown handlers are executed in the opposite order they were
        /// added, so that you can be sure that everything that was initialized
        /// when you added the handler is still initialized when you need to shut
        /// down.
        ///
        /// If the same shutdown handler is added several times, it will be run
        /// several times.
        ///
        /// Don't add shutdown handlers while running a shutdown handler.
        /// </summary>
        public static void AddShutdownHandler(ShutdownHandler handler)
        {
            ShutdownHandlers.Add(handler);
        }

        /// <summary>
        /// Remove a shutdown handler.
        ///
        /// If the same shutdown handler is added several times, only the last
        /// one is removed.
        ///
        /// Don't remove shutdown handlers while running a shutdown handler.
        /// </summary>
        public static void RemoveShutdownHandler(ShutdownHandler handler)
        {
            for (int index = ShutdownHandlers.Count - 1; index >= 0; --index)
            {
                if (ShutdownHandlers[index] == handler)
                {
                    ShutdownHandlers.RemoveAt(index);
                    break;
                }
            }
        }

        /// <summary>
        /// Run all the shutdown handlers.
        ///
        /// They're run in opposite order they were added.
        /// </summary>
        static void ExecuteShutdownHandlers()
        {
            while(ShutdownHandlers.Count > 0)
            {
                var handler = ShutdownHandlers[ShutdownHandlers.Count - 1];
                ShutdownHandlers.RemoveAt(ShutdownHandlers.Count - 1);
                handler();
            }
        }

        /// <summary>
        /// AcquireLock Method
        /// </summary>
        /// <remarks>
        /// Acquire the Python global interpreter lock (GIL). Managed code
        /// *must* call this method before using any objects or calling any
        /// methods on objects in the Python.Runtime namespace. The only
        /// exception is PythonEngine.Initialize, which may be called without
        /// first calling AcquireLock.
        /// Each call to AcquireLock must be matched by a corresponding call
        /// to ReleaseLock, passing the token obtained from AcquireLock.
        /// For more information, see the "Extending and Embedding" section
        /// of the Python documentation on www.python.org.
        /// </remarks>
        public static IntPtr AcquireLock()
        {
            return Runtime.PyGILState_Ensure();
        }


        /// <summary>
        /// ReleaseLock Method
        /// </summary>
        /// <remarks>
        /// Release the Python global interpreter lock using a token obtained
        /// from a previous call to AcquireLock.
        /// For more information, see the "Extending and Embedding" section
        /// of the Python documentation on www.python.org.
        /// </remarks>
        public static void ReleaseLock(IntPtr gs)
        {
            Runtime.PyGILState_Release(gs);
        }


        /// <summary>
        /// BeginAllowThreads Method
        /// </summary>
        /// <remarks>
        /// Release the Python global interpreter lock to allow other threads
        /// to run. This is equivalent to the Py_BEGIN_ALLOW_THREADS macro
        /// provided by the C Python API.
        /// For more information, see the "Extending and Embedding" section
        /// of the Python documentation on www.python.org.
        /// </remarks>
        public static IntPtr BeginAllowThreads()
        {
            return Runtime.PyEval_SaveThread();
        }


        /// <summary>
        /// EndAllowThreads Method
        /// </summary>
        /// <remarks>
        /// Re-aquire the Python global interpreter lock for the current
        /// thread. This is equivalent to the Py_END_ALLOW_THREADS macro
        /// provided by the C Python API.
        /// For more information, see the "Extending and Embedding" section
        /// of the Python documentation on www.python.org.
        /// </remarks>
        public static void EndAllowThreads(IntPtr ts)
        {
            Runtime.PyEval_RestoreThread(ts);
        }


        /// <summary>
        /// ImportModule Method
        /// </summary>
        /// <remarks>
        /// Given a fully-qualified module or package name, import the
        /// module and return the resulting module object as a PyObject
        /// or null if an exception is raised.
        /// </remarks>
        public static PyObject ImportModule(string name)
        {
            IntPtr op = Runtime.PyImport_ImportModule(name);
            Runtime.CheckExceptionOccurred();
            return new PyObject(op);
        }


        /// <summary>
        /// ReloadModule Method
        /// </summary>
        /// <remarks>
        /// Given a PyObject representing a previously loaded module, reload
        /// the module.
        /// </remarks>
        public static PyObject ReloadModule(PyObject module)
        {
            IntPtr op = Runtime.PyImport_ReloadModule(module.Handle);
            Runtime.CheckExceptionOccurred();
            return new PyObject(op);
        }


        /// <summary>
        /// ModuleFromString Method
        /// </summary>
        /// <remarks>
        /// Given a string module name and a string containing Python code,
        /// execute the code in and return a module of the given name.
        /// </remarks>
        public static PyObject ModuleFromString(string name, string code)
        {
            IntPtr c = Runtime.Py_CompileString(code, "none", (IntPtr)257);
            Runtime.CheckExceptionOccurred();
            IntPtr m = Runtime.PyImport_ExecCodeModule(name, c);
            Runtime.CheckExceptionOccurred();
            return new PyObject(m);
        }

        public static PyObject Compile(string code, string filename = "", RunFlagType mode = RunFlagType.File)
        {
            var flag = (IntPtr)mode;
            IntPtr ptr = Runtime.Py_CompileString(code, filename, flag);
            Runtime.CheckExceptionOccurred();
            return new PyObject(ptr);
        }

        /// <summary>
        /// Eval Method
        /// </summary>
        /// <remarks>
        /// Evaluate a Python expression and returns the result.
        /// It's a subset of Python eval function.
        /// </remarks>
        public static PyObject Eval(string code, IntPtr? globals = null, IntPtr? locals = null)
        {
            PyObject result = RunString(code, globals, locals, RunFlagType.Eval);
            return result;
        }


        /// <summary>
        /// Exec Method
        /// </summary>
        /// <remarks>
        /// Run a string containing Python code.
        /// It's a subset of Python exec function.
        /// </remarks>
        public static void Exec(string code, IntPtr? globals = null, IntPtr? locals = null)
        {
            PyObject result = RunString(code, globals, locals, RunFlagType.File);
            if (result.obj != Runtime.PyNone)
            {
                throw new PythonException();
            }
            result.Dispose();
        }


        /// <summary>
        /// RunString Method. Function has been deprecated and will be removed.
        /// Use Exec/Eval/RunSimpleString instead.
        /// </summary>
        [Obsolete("RunString is deprecated and will be removed. Use Exec/Eval/RunSimpleString instead.")]
        public static PyObject RunString(string code, IntPtr? globals = null, IntPtr? locals = null)
        {
            return RunString(code, globals, locals, RunFlagType.File);
        }

        /// <summary>
        /// Internal RunString Method.
        /// </summary>
        /// <remarks>
        /// Run a string containing Python code. Returns the result of
        /// executing the code string as a PyObject instance, or null if
        /// an exception was raised.
        /// </remarks>
        internal static PyObject RunString(string code, IntPtr? globals, IntPtr? locals, RunFlagType flag)
        {
            var borrowedGlobals = true;
            if (globals == null)
            {
                globals = Runtime.PyEval_GetGlobals();
                if (globals == IntPtr.Zero)
                {
                    globals = Runtime.PyDict_New();
                    Runtime.PyDict_SetItemString(
                        globals.Value, "__builtins__",
                        Runtime.PyEval_GetBuiltins()
                    );
                    borrowedGlobals = false;
                }
            }
            
            if (locals == null)
            {
                locals = globals;
            }

            try
            {
                IntPtr result = Runtime.PyRun_String(
                    code, (IntPtr)flag, globals.Value, locals.Value
                );

                Runtime.CheckExceptionOccurred();

                return new PyObject(result);
            }
            finally
            {
                if (!borrowedGlobals)
                {
                    Runtime.XDecref(globals.Value);
                }
            }
        }

        internal static void ResetGC()
        {
            ClearGC();
#if PYTHON_WITH_PYDEBUG
            ResetRefChain();
#endif
        }

        private static void ClearGC()
        {
            Debug.Assert(_generations != null);
            foreach (IntPtr head in _generations)
            {
                // gc.gc_next
                Marshal.WriteIntPtr(head, 0, head);
                // gc.gc_prev
                Marshal.WriteIntPtr(head, IntPtr.Size, head);
            }
        }

        private static IntPtr[] GetGCGenerations()
        {
            int GCHeadOffset = IntPtr.Size == 4 ? 24 : 32;
            IntPtr op = Runtime._PyObject_GC_New(Runtime.PyTypeType);
            Runtime.PyObject_GC_Track(op);
            IntPtr g = Runtime._Py_AS_GC(op);
            // According to _PyObjct_GC_TRACK and PyGC_Head strcture, g is the g->gc.gc_next
            // It also become the GEN_HEAD(0) now
            IntPtr[] gens = new IntPtr[NUM_GENERATIONS];
            for (int i = 0; i < NUM_GENERATIONS; i++)
            {
                gens[i] = g;
                g += GCHeadOffset;
            }
            Runtime.PyObject_GC_UnTrack(op);
            Runtime.PyObject_GC_Del(op);
            return gens;
        }

#if PYTHON_WITH_PYDEBUG
        private static void ResetRefChain()
        {
            Debug.Assert(_refChain != IntPtr.Zero);
            Marshal.WriteIntPtr(_refChain, ObjectOffset._ob_next, _refChain);
            Marshal.WriteIntPtr(_refChain, ObjectOffset._ob_prev, _refChain);
        }

        private static IntPtr GetRefChainHead()
        {
            IntPtr op = Runtime._PyObject_GC_New(Runtime.PyBaseObjectType);
            IntPtr refchain = Marshal.ReadIntPtr(op, ObjectOffset._ob_prev);
            Runtime.PyObject_GC_Del(op);
            return refchain;
        }
#endif
    }

    public enum RunFlagType
    {
        Single = 256,
        File = 257, /* Py_file_input */
        Eval = 258
    }

    public static class Py
    {
        public static GILState GIL()
        {
            if (!PythonEngine.IsInitialized)
            {
                PythonEngine.Initialize();
            }

            return new GILState();
        }

        public static PyScope CreateScope()
        {
            var scope = PyScopeManager.Global.Create();
            return scope;
        }

        public static PyScope CreateScope(string name)
        {
            var scope = PyScopeManager.Global.Create(name);
            return scope;
        }
        
        public class GILState : IDisposable
        {
            private IntPtr state;

            internal GILState()
            {
                state = PythonEngine.AcquireLock();
            }

            public void Dispose()
            {
                PythonEngine.ReleaseLock(state);
                GC.SuppressFinalize(this);
            }

            ~GILState()
            {
                Dispose();
            }
        }

        public class KeywordArguments : PyDict
        {
        }

        public static KeywordArguments kw(params object[] kv)
        {
            var dict = new KeywordArguments();
            if (kv.Length % 2 != 0)
            {
                throw new ArgumentException("Must have an equal number of keys and values");
            }
            for (var i = 0; i < kv.Length; i += 2)
            {
                IntPtr value;
                if (kv[i + 1] is PyObject)
                {
                    value = ((PyObject)kv[i + 1]).Handle;
                }
                else
                {
                    value = Converter.ToPython(kv[i + 1], kv[i + 1]?.GetType());
                }
                if (Runtime.PyDict_SetItemString(dict.Handle, (string)kv[i], value) != 0)
                {
                    throw new ArgumentException(string.Format("Cannot add key '{0}' to dictionary.", (string)kv[i]));
                }
                if (!(kv[i + 1] is PyObject))
                {
                    Runtime.XDecref(value);
                }
            }
            return dict;
        }

        public static PyObject Import(string name)
        {
            return PythonEngine.ImportModule(name);
        }

        public static void SetArgv()
        {
            IEnumerable<string> args;
            try
            {
                args = Environment.GetCommandLineArgs();
            }
            catch (NotSupportedException)
            {
                args = Enumerable.Empty<string>();
            }

            SetArgv(
                new[] { "" }.Concat(
                    Environment.GetCommandLineArgs().Skip(1)
                )
            );
        }

        public static void SetArgv(params string[] argv)
        {
            SetArgv(argv as IEnumerable<string>);
        }

        public static void SetArgv(IEnumerable<string> argv)
        {
            using (GIL())
            {
                string[] arr = argv.ToArray();
                Runtime.PySys_SetArgvEx(arr.Length, arr, 0);
                Runtime.CheckExceptionOccurred();
            }
        }

        public static void With(PyObject obj, Action<dynamic> Body)
        {
            // Behavior described here: 
            // https://docs.python.org/2/reference/datamodel.html#with-statement-context-managers

            IntPtr type = Runtime.PyNone;
            IntPtr val = Runtime.PyNone;
            IntPtr traceBack = Runtime.PyNone;
            PythonException ex = null;

            try
            {
                PyObject enterResult = obj.InvokeMethod("__enter__");

                Body(enterResult);
            }
            catch (PythonException e)
            {
                ex = e;
                type = ex.PyType;
                val = ex.PyValue;
                traceBack = ex.PyTB;
            }

            var exitResult = obj.InvokeMethod("__exit__", new PyObject(type), new PyObject(val), new PyObject(traceBack));

            if (ex != null && !exitResult.IsTrue()) throw ex;
        }
    }
}<|MERGE_RESOLUTION|>--- conflicted
+++ resolved
@@ -175,12 +175,10 @@
                 initialized = true;
                 Exceptions.Clear();
 
-<<<<<<< HEAD
                 _generations = GetGCGenerations();
 #if PYTHON_WITH_PYDEBUG
                 _refChain = GetRefChainHead();
 #endif
-=======
                 // Make sure we clean up properly on app domain unload.
                 AppDomain.CurrentDomain.DomainUnload += OnDomainUnload;
 
@@ -191,7 +189,6 @@
                 // to clear it out when we shut down.
                 AddShutdownHandler(PyScopeManager.Global.Clear);
 
->>>>>>> 93a8c837
                 if (setSysArgv)
                 {
                     Py.SetArgv(args);
@@ -331,11 +328,9 @@
 
                 ExecuteShutdownHandlers();
 
-<<<<<<< HEAD
                 Runtime.Shutdown();
                 ResetGC();
-=======
->>>>>>> 93a8c837
+
                 initialized = false;
             }
         }
