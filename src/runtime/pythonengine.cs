using System;
using System.Collections.Generic;
using System.Diagnostics;
using System.IO;
using System.Linq;
using System.Reflection;
using System.Runtime.InteropServices;

namespace Python.Runtime
{
    public class ResolveStreamResourceArgs : EventArgs
    {
        public string Name { get; set; }
    }

    /// <summary>
    /// This class provides the public interface of the Python runtime.
    /// </summary>
    public class PythonEngine : IDisposable
    {
<<<<<<< HEAD
        private const int NUM_GENERATIONS = 3;
=======
        public static event Func<ResolveStreamResourceArgs, Stream> StreamResourceResolve;
>>>>>>> 1e162f81

        private static DelegateManager delegateManager;
        private static bool initialized;
        private static IntPtr _pythonHome = IntPtr.Zero;
        private static IntPtr _programName = IntPtr.Zero;
        private static IntPtr _pythonPath = IntPtr.Zero;
        private static IntPtr _refChain = IntPtr.Zero;
        private static IntPtr[] _generations;


        public PythonEngine()
        {
            Initialize();
        }

        public PythonEngine(params string[] args)
        {
            Initialize(args);
        }

        public PythonEngine(IEnumerable<string> args)
        {
            Initialize(args);
        }

        public void Dispose()
        {
            Shutdown();
        }

        public static bool IsInitialized
        {
            get { return initialized; }
        }

        internal static DelegateManager DelegateManager
        {
            get
            {
                if (delegateManager == null)
                {
                    throw new InvalidOperationException(
                        "DelegateManager has not yet been initialized using Python.Runtime.PythonEngine.Initialize().");
                }
                return delegateManager;
            }
        }

        public static string ProgramName
        {
            get
            {
                IntPtr p = Runtime.Py_GetProgramName();
                return UcsMarshaler.PtrToPy3UnicodePy2String(p) ?? "";
            }
            set
            {
                Marshal.FreeHGlobal(_programName);
                _programName = UcsMarshaler.Py3UnicodePy2StringtoPtr(value);
                Runtime.Py_SetProgramName(_programName);
            }
        }

        public static string PythonHome
        {
            get
            {
                IntPtr p = Runtime.Py_GetPythonHome();
                return UcsMarshaler.PtrToPy3UnicodePy2String(p) ?? "";
            }
            set
            {
                Marshal.FreeHGlobal(_pythonHome);
                _pythonHome = UcsMarshaler.Py3UnicodePy2StringtoPtr(value);
                Runtime.Py_SetPythonHome(_pythonHome);
            }
        }

        public static string PythonPath
        {
            get
            {
                IntPtr p = Runtime.Py_GetPath();
                return UcsMarshaler.PtrToPy3UnicodePy2String(p) ?? "";
            }
            set
            {
                if (Runtime.IsPython2)
                {
                    throw new NotSupportedException("Set PythonPath not supported on Python 2");
                }
                Marshal.FreeHGlobal(_pythonPath);
                _pythonPath = UcsMarshaler.Py3UnicodePy2StringtoPtr(value);
                Runtime.Py_SetPath(_pythonPath);
            }
        }

        public static string Version
        {
            get { return Marshal.PtrToStringAnsi(Runtime.Py_GetVersion()); }
        }

        public static string BuildInfo
        {
            get { return Marshal.PtrToStringAnsi(Runtime.Py_GetBuildInfo()); }
        }

        public static string Platform
        {
            get { return Marshal.PtrToStringAnsi(Runtime.Py_GetPlatform()); }
        }

        public static string Copyright
        {
            get { return Marshal.PtrToStringAnsi(Runtime.Py_GetCopyright()); }
        }

        public static string Compiler
        {
            get { return Marshal.PtrToStringAnsi(Runtime.Py_GetCompiler()); }
        }

        public static int RunSimpleString(string code)
        {
            return Runtime.PyRun_SimpleString(code);
        }

        public static void Initialize()
        {
            Initialize(setSysArgv: true);
        }

        public static void Initialize(bool setSysArgv = true)
        {
            Initialize(Enumerable.Empty<string>(), setSysArgv: setSysArgv);
        }

        /// <summary>
        /// Initialize Method
        /// </summary>
        /// <remarks>
        /// Initialize the Python runtime. It is safe to call this method
        /// more than once, though initialization will only happen on the
        /// first call. It is *not* necessary to hold the Python global
        /// interpreter lock (GIL) to call this method.
        /// </remarks>
        public static void Initialize(IEnumerable<string> args, bool setSysArgv = true)
        {
            if (!initialized)
            {
                // Creating the delegateManager MUST happen before Runtime.Initialize
                // is called. If it happens afterwards, DelegateManager's CodeGenerator
                // throws an exception in its ctor.  This exception is eaten somehow
                // during an initial "import clr", and the world ends shortly thereafter.
                // This is probably masking some bad mojo happening somewhere in Runtime.Initialize().
                delegateManager = new DelegateManager();
                Runtime.Initialize();
                initialized = true;
                Exceptions.Clear();

                _generations = GetGCGenerations();
#if PYTHON_WITH_PYDEBUG
                _refChain = GetRefChainHead();
#endif
                if (setSysArgv)
                {
                    Py.SetArgv(args);
                }

                // register the atexit callback (this doesn't use Py_AtExit as the C atexit
                // callbacks are called after python is fully finalized but the python ones
                // are called while the python engine is still running).
                string code =
                    "import atexit, clr\n" +
                    "atexit.register(clr._AtExit)\n";
                PythonEngine.Exec(code);

                // Load the clr.py resource into the clr module
                IntPtr clr = Python.Runtime.ImportHook.GetCLRModule();
                IntPtr clr_dict = Runtime.PyModule_GetDict(clr);
                if (clr_dict == IntPtr.Zero)
                {
                    throw new PythonException();
                }

                var locals = new PyDict();
                IntPtr module = IntPtr.Zero;
                try
                {
                    module = Runtime.PyImport_AddModule("clr._extras");
                    if (module == IntPtr.Zero)
                    {
                        throw new PythonException();
                    }
                    IntPtr module_globals = Runtime.PyModule_GetDict(module);
                    IntPtr builtins = Runtime.PyEval_GetBuiltins();
                    Runtime.PyDict_SetItemString(module_globals, "__builtins__", builtins);

                    using (Stream stream = LoadResource("clr.py"))
                    using (var reader = new StreamReader(stream))
                    {
                        // add the contents of clr.py to the module
                        string clr_py = reader.ReadToEnd();
                        Exec(clr_py, module_globals, locals.Handle);
                    }

                    // add the imported module to the clr module, and copy the API functions
                    // and decorators into the main clr module.
                    Runtime.PyDict_SetItemString(clr_dict, "_extras", module);
                    using (PyObject keys = locals.Keys())
                    foreach (PyObject key in keys)
                    {
                        if (!key.ToString().StartsWith("_") || key.ToString().Equals("__version__"))
                        {
                            PyObject value = locals[key];
                            Runtime.PyDict_SetItem(clr_dict, key.Handle, value.Handle);
                            value.Dispose();
                        }
                        key.Dispose();
                    }
                }
                finally
                {
                    locals.Dispose();
                    if (clr != IntPtr.Zero)
                    {
                      Runtime.Py_DecRef(clr);
                    }
                }
            }
        }

        /// <summary>
        /// A helper to perform initialization from the context of an active
        /// CPython interpreter process - this bootstraps the managed runtime
        /// when it is imported by the CLR extension module.
        /// </summary>
#if PYTHON3
        public static IntPtr InitExt()
#elif PYTHON2
        public static void InitExt()
#endif
        {
            try
            {
                Initialize(setSysArgv: false);

                // Trickery - when the import hook is installed into an already
                // running Python, the standard import machinery is still in
                // control for the duration of the import that caused bootstrap.
                //
                // That is problematic because the std machinery tries to get
                // sub-names directly from the module __dict__ rather than going
                // through our module object's getattr hook. This workaround is
                // evil ;) We essentially climb up the stack looking for the
                // import that caused the bootstrap to happen, then re-execute
                // the import explicitly after our hook has been installed. By
                // doing this, the original outer import should work correctly.
                //
                // Note that this is only needed during the execution of the
                // first import that installs the CLR import hook. This hack
                // still doesn't work if you use the interactive interpreter,
                // since there is no line info to get the import line ;(

                string code =
                    "import traceback\n" +
                    "for item in traceback.extract_stack():\n" +
                    "    line = item[3]\n" +
                    "    if line is not None:\n" +
                    "        if line.startswith('import CLR') or \\\n" +
                    "           line.startswith('import clr') or \\\n" +
                    "           line.startswith('from clr') or \\\n" +
                    "           line.startswith('from CLR'):\n" +
                    "            exec(line)\n" +
                    "            break\n";

                PythonEngine.Exec(code);
            }
            catch (PythonException e)
            {
                e.Restore();
#if PYTHON3
                return IntPtr.Zero;
#endif
            }

#if PYTHON3
            return Python.Runtime.ImportHook.GetCLRModule();
#endif
        }

        /// <summary>
        /// Shutdown Method
        /// </summary>
        /// <remarks>
        /// Shutdown and release resources held by the Python runtime. The
        /// Python runtime can no longer be used in the current process
        /// after calling the Shutdown method.
        /// </remarks>
        public static void Shutdown()
        {
            if (initialized)
            {
                PyScopeManager.Global.Clear();
                Marshal.FreeHGlobal(_pythonHome);
                _pythonHome = IntPtr.Zero;
                Marshal.FreeHGlobal(_programName);
                _programName = IntPtr.Zero;
                Marshal.FreeHGlobal(_pythonPath);
                _pythonPath = IntPtr.Zero;

                Runtime.Shutdown();
                ResetGC();
                initialized = false;
            }
        }


        /// <summary>
        /// AcquireLock Method
        /// </summary>
        /// <remarks>
        /// Acquire the Python global interpreter lock (GIL). Managed code
        /// *must* call this method before using any objects or calling any
        /// methods on objects in the Python.Runtime namespace. The only
        /// exception is PythonEngine.Initialize, which may be called without
        /// first calling AcquireLock.
        /// Each call to AcquireLock must be matched by a corresponding call
        /// to ReleaseLock, passing the token obtained from AcquireLock.
        /// For more information, see the "Extending and Embedding" section
        /// of the Python documentation on www.python.org.
        /// </remarks>
        public static IntPtr AcquireLock()
        {
            return Runtime.PyGILState_Ensure();
        }


        /// <summary>
        /// ReleaseLock Method
        /// </summary>
        /// <remarks>
        /// Release the Python global interpreter lock using a token obtained
        /// from a previous call to AcquireLock.
        /// For more information, see the "Extending and Embedding" section
        /// of the Python documentation on www.python.org.
        /// </remarks>
        public static void ReleaseLock(IntPtr gs)
        {
            Runtime.PyGILState_Release(gs);
        }


        /// <summary>
        /// BeginAllowThreads Method
        /// </summary>
        /// <remarks>
        /// Release the Python global interpreter lock to allow other threads
        /// to run. This is equivalent to the Py_BEGIN_ALLOW_THREADS macro
        /// provided by the C Python API.
        /// For more information, see the "Extending and Embedding" section
        /// of the Python documentation on www.python.org.
        /// </remarks>
        public static IntPtr BeginAllowThreads()
        {
            return Runtime.PyEval_SaveThread();
        }


        /// <summary>
        /// EndAllowThreads Method
        /// </summary>
        /// <remarks>
        /// Re-aquire the Python global interpreter lock for the current
        /// thread. This is equivalent to the Py_END_ALLOW_THREADS macro
        /// provided by the C Python API.
        /// For more information, see the "Extending and Embedding" section
        /// of the Python documentation on www.python.org.
        /// </remarks>
        public static void EndAllowThreads(IntPtr ts)
        {
            Runtime.PyEval_RestoreThread(ts);
        }


        /// <summary>
        /// ImportModule Method
        /// </summary>
        /// <remarks>
        /// Given a fully-qualified module or package name, import the
        /// module and return the resulting module object as a PyObject
        /// or null if an exception is raised.
        /// </remarks>
        public static PyObject ImportModule(string name)
        {
            IntPtr op = Runtime.PyImport_ImportModule(name);
            Runtime.CheckExceptionOccurred();
            return new PyObject(op);
        }


        /// <summary>
        /// ReloadModule Method
        /// </summary>
        /// <remarks>
        /// Given a PyObject representing a previously loaded module, reload
        /// the module.
        /// </remarks>
        public static PyObject ReloadModule(PyObject module)
        {
            IntPtr op = Runtime.PyImport_ReloadModule(module.Handle);
            Runtime.CheckExceptionOccurred();
            return new PyObject(op);
        }


        /// <summary>
        /// ModuleFromString Method
        /// </summary>
        /// <remarks>
        /// Given a string module name and a string containing Python code,
        /// execute the code in and return a module of the given name.
        /// </remarks>
        public static PyObject ModuleFromString(string name, string code)
        {
            IntPtr c = Runtime.Py_CompileString(code, "none", (IntPtr)257);
            Runtime.CheckExceptionOccurred();
            IntPtr m = Runtime.PyImport_ExecCodeModule(name, c);
            Runtime.CheckExceptionOccurred();
            return new PyObject(m);
        }

        public static PyObject Compile(string code, string filename = "", RunFlagType mode = RunFlagType.File)
        {
            var flag = (IntPtr)mode;
            IntPtr ptr = Runtime.Py_CompileString(code, filename, flag);
            Runtime.CheckExceptionOccurred();
            return new PyObject(ptr);
        }

        /// <summary>
        /// Eval Method
        /// </summary>
        /// <remarks>
        /// Evaluate a Python expression and returns the result.
        /// It's a subset of Python eval function.
        /// </remarks>
        public static PyObject Eval(string code, IntPtr? globals = null, IntPtr? locals = null)
        {
            PyObject result = RunString(code, globals, locals, RunFlagType.Eval);
            return result;
        }


        /// <summary>
        /// Exec Method
        /// </summary>
        /// <remarks>
        /// Run a string containing Python code.
        /// It's a subset of Python exec function.
        /// </remarks>
        public static void Exec(string code, IntPtr? globals = null, IntPtr? locals = null)
        {
            PyObject result = RunString(code, globals, locals, RunFlagType.File);
            if (result.obj != Runtime.PyNone)
            {
                throw new PythonException();
            }
            result.Dispose();
        }


        /// <summary>
        /// RunString Method. Function has been deprecated and will be removed.
        /// Use Exec/Eval/RunSimpleString instead.
        /// </summary>
        [Obsolete("RunString is deprecated and will be removed. Use Exec/Eval/RunSimpleString instead.")]
        public static PyObject RunString(string code, IntPtr? globals = null, IntPtr? locals = null)
        {
            return RunString(code, globals, locals, RunFlagType.File);
        }

        /// <summary>
        /// Internal RunString Method.
        /// </summary>
        /// <remarks>
        /// Run a string containing Python code. Returns the result of
        /// executing the code string as a PyObject instance, or null if
        /// an exception was raised.
        /// </remarks>
        internal static PyObject RunString(string code, IntPtr? globals, IntPtr? locals, RunFlagType flag)
        {
            var borrowedGlobals = true;
            if (globals == null)
            {
                globals = Runtime.PyEval_GetGlobals();
                if (globals == IntPtr.Zero)
                {
                    globals = Runtime.PyDict_New();
                    Runtime.PyDict_SetItemString(
                        globals.Value, "__builtins__",
                        Runtime.PyEval_GetBuiltins()
                    );
                    borrowedGlobals = false;
                }
            }

            if (locals == null)
            {
                locals = globals;
            }

            try
            {
                IntPtr result = Runtime.PyRun_String(
                    code, (IntPtr)flag, globals.Value, locals.Value
                );

                Runtime.CheckExceptionOccurred();

                return new PyObject(result);
            }
            finally
            {
                if (!borrowedGlobals)
                {
                    Runtime.XDecref(globals.Value);
                }
            }
        }

<<<<<<< HEAD
        internal static void ResetGC()
        {
            ClearGC();
#if PYTHON_WITH_PYDEBUG
            ResetRefChain();
#endif
        }

        private static void ClearGC()
        {
            Debug.Assert(_generations != null);
            foreach (IntPtr head in _generations)
            {
                // gc.gc_next
                Marshal.WriteIntPtr(head, 0, head);
                // gc.gc_prev
                Marshal.WriteIntPtr(head, IntPtr.Size, head);
            }
        }

        private static IntPtr[] GetGCGenerations()
        {
            int GCHeadOffset = IntPtr.Size == 4 ? 24 : 32;
            IntPtr op = Runtime._PyObject_GC_New(Runtime.PyTypeType);
            Runtime.PyObject_GC_Track(op);
            IntPtr g = Runtime._Py_AS_GC(op);
            // According to _PyObjct_GC_TRACK and PyGC_Head strcture, g is the g->gc.gc_next
            // It also become the GEN_HEAD(0) now
            IntPtr[] gens = new IntPtr[NUM_GENERATIONS];
            for (int i = 0; i < NUM_GENERATIONS; i++)
            {
                gens[i] = g;
                g += GCHeadOffset;
            }
            Runtime.PyObject_GC_UnTrack(op);
            Runtime.PyObject_GC_Del(op);
            return gens;
        }

#if PYTHON_WITH_PYDEBUG
        private static void ResetRefChain()
        {
            Debug.Assert(_refChain != IntPtr.Zero);
            Marshal.WriteIntPtr(_refChain, ObjectOffset._ob_next, _refChain);
            Marshal.WriteIntPtr(_refChain, ObjectOffset._ob_prev, _refChain);
        }

        private static IntPtr GetRefChainHead()
        {
            IntPtr op = Runtime._PyObject_GC_New(Runtime.PyBaseObjectType);
            IntPtr refchain = Marshal.ReadIntPtr(op, ObjectOffset._ob_prev);
            Runtime.PyObject_GC_Del(op);
            return refchain;
        }
#endif
=======
        private static Stream LoadResource(string name)
        {
            var args = new ResolveStreamResourceArgs()
            {
                Name = name
            };
            Stream stream;
            if (StreamResourceResolve != null)
            {
                foreach (Func<ResolveStreamResourceArgs, Stream> resolver in StreamResourceResolve.GetInvocationList())
                {
                    stream = resolver(args);
                    if (stream != null)
                    {
                        return stream;
                    }
                }
            }
            Assembly assembly = Assembly.GetExecutingAssembly();
            stream = assembly.GetManifestResourceStream(name);
            return stream;
        }
>>>>>>> 1e162f81
    }

    public enum RunFlagType
    {
        Single = 256,
        File = 257, /* Py_file_input */
        Eval = 258
    }

    public static class Py
    {
        public static GILState GIL()
        {
            if (!PythonEngine.IsInitialized)
            {
                PythonEngine.Initialize();
            }

            return new GILState();
        }

        public static PyScope CreateScope()
        {
            var scope = PyScopeManager.Global.Create();
            return scope;
        }

        public static PyScope CreateScope(string name)
        {
            var scope = PyScopeManager.Global.Create(name);
            return scope;
        }

        public class GILState : IDisposable
        {
            private IntPtr state;

            internal GILState()
            {
                state = PythonEngine.AcquireLock();
            }

            public void Dispose()
            {
                PythonEngine.ReleaseLock(state);
                GC.SuppressFinalize(this);
            }

            ~GILState()
            {
                Dispose();
            }
        }

        public class KeywordArguments : PyDict
        {
        }

        public static KeywordArguments kw(params object[] kv)
        {
            var dict = new KeywordArguments();
            if (kv.Length % 2 != 0)
            {
                throw new ArgumentException("Must have an equal number of keys and values");
            }
            for (var i = 0; i < kv.Length; i += 2)
            {
                IntPtr value;
                if (kv[i + 1] is PyObject)
                {
                    value = ((PyObject)kv[i + 1]).Handle;
                }
                else
                {
                    value = Converter.ToPython(kv[i + 1], kv[i + 1]?.GetType());
                }
                if (Runtime.PyDict_SetItemString(dict.Handle, (string)kv[i], value) != 0)
                {
                    throw new ArgumentException(string.Format("Cannot add key '{0}' to dictionary.", (string)kv[i]));
                }
                if (!(kv[i + 1] is PyObject))
                {
                    Runtime.XDecref(value);
                }
            }
            return dict;
        }

        public static PyObject Import(string name)
        {
            return PythonEngine.ImportModule(name);
        }

        public static void SetArgv()
        {
            IEnumerable<string> args;
            try
            {
                args = Environment.GetCommandLineArgs();
            }
            catch (NotSupportedException)
            {
                args = Enumerable.Empty<string>();
            }

            SetArgv(
                new[] { "" }.Concat(
                    Environment.GetCommandLineArgs().Skip(1)
                )
            );
        }

        public static void SetArgv(params string[] argv)
        {
            SetArgv(argv as IEnumerable<string>);
        }

        public static void SetArgv(IEnumerable<string> argv)
        {
            using (GIL())
            {
                string[] arr = argv.ToArray();
                Runtime.PySys_SetArgvEx(arr.Length, arr, 0);
                Runtime.CheckExceptionOccurred();
            }
        }

        public static void With(PyObject obj, Action<dynamic> Body)
        {
            // Behavior described here:
            // https://docs.python.org/2/reference/datamodel.html#with-statement-context-managers

            IntPtr type = Runtime.PyNone;
            IntPtr val = Runtime.PyNone;
            IntPtr traceBack = Runtime.PyNone;
            PythonException ex = null;

            try
            {
                PyObject enterResult = obj.InvokeMethod("__enter__");

                Body(enterResult);
            }
            catch (PythonException e)
            {
                ex = e;
                type = ex.PyType;
                val = ex.PyValue;
                traceBack = ex.PyTB;
            }

            var exitResult = obj.InvokeMethod("__exit__", new PyObject(type), new PyObject(val), new PyObject(traceBack));

            if (ex != null && !exitResult.IsTrue()) throw ex;
        }
    }
}<|MERGE_RESOLUTION|>--- conflicted
+++ resolved
@@ -18,11 +18,9 @@
     /// </summary>
     public class PythonEngine : IDisposable
     {
-<<<<<<< HEAD
+        public static event Func<ResolveStreamResourceArgs, Stream> StreamResourceResolve;
+
         private const int NUM_GENERATIONS = 3;
-=======
-        public static event Func<ResolveStreamResourceArgs, Stream> StreamResourceResolve;
->>>>>>> 1e162f81
 
         private static DelegateManager delegateManager;
         private static bool initialized;
@@ -554,7 +552,29 @@
             }
         }
 
-<<<<<<< HEAD
+        private static Stream LoadResource(string name)
+        {
+            var args = new ResolveStreamResourceArgs()
+            {
+                Name = name
+            };
+            Stream stream;
+            if (StreamResourceResolve != null)
+            {
+                foreach (Func<ResolveStreamResourceArgs, Stream> resolver in StreamResourceResolve.GetInvocationList())
+                {
+                    stream = resolver(args);
+                    if (stream != null)
+                    {
+                        return stream;
+                    }
+                }
+            }
+            Assembly assembly = Assembly.GetExecutingAssembly();
+            stream = assembly.GetManifestResourceStream(name);
+            return stream;
+        }
+
         internal static void ResetGC()
         {
             ClearGC();
@@ -610,30 +630,6 @@
             return refchain;
         }
 #endif
-=======
-        private static Stream LoadResource(string name)
-        {
-            var args = new ResolveStreamResourceArgs()
-            {
-                Name = name
-            };
-            Stream stream;
-            if (StreamResourceResolve != null)
-            {
-                foreach (Func<ResolveStreamResourceArgs, Stream> resolver in StreamResourceResolve.GetInvocationList())
-                {
-                    stream = resolver(args);
-                    if (stream != null)
-                    {
-                        return stream;
-                    }
-                }
-            }
-            Assembly assembly = Assembly.GetExecutingAssembly();
-            stream = assembly.GetManifestResourceStream(name);
-            return stream;
-        }
->>>>>>> 1e162f81
     }
 
     public enum RunFlagType
